// Copyright 2016 TiKV Project Authors. Licensed under Apache-2.0.

use std::{
    sync::{Arc, Mutex},
    thread,
    time::Duration,
};

use api_version::{api_v2::TIDB_RANGES_COMPLEMENT, KvFormat};
use causal_ts::CausalTs;
use concurrency_manager::ConcurrencyManager;
use engine_traits::{Engines, Iterable, KvEngine, RaftEngine, DATA_CFS, DATA_KEY_PREFIX_LEN};
use grpcio_health::HealthService;
use kvproto::{
    kvrpcpb::ApiVersion, metapb, raft_serverpb::StoreIdent, replication_modepb::ReplicationStatus,
};
use pd_client::{Error as PdError, FeatureGate, PdClient, INVALID_ID};
use raftstore::{
    coprocessor::dispatcher::CoprocessorHost,
    router::{LocalReadRouter, RaftStoreRouter},
    store::{
        self,
        fsm::{store::StoreMeta, ApplyRouter, RaftBatchSystem, RaftRouter},
        initial_region, AutoSplitController, Config as StoreConfig, GlobalReplicationState, PdTask,
        RefreshConfigTask, SnapManager, SplitCheckTask, Transport,
    },
};
use resource_metering::{CollectorRegHandle, ResourceTagFactory};
use tikv_util::{
    config::VersionTrack,
    quota_limiter::QuotaLimiter,
    worker::{LazyWorker, Scheduler, Worker},
};

use super::{RaftKv, Result};
use crate::{
    import::SstImporter,
    read_pool::ReadPoolHandle,
    server::Config as ServerConfig,
    storage::{
        config::Config as StorageConfig, kv::FlowStatsReporter, lock_manager,
        txn::flow_controller::FlowController, DynamicConfigs as StorageDynamicConfigs, Storage,
    },
};

const MAX_CHECK_CLUSTER_BOOTSTRAPPED_RETRY_COUNT: u64 = 60;
const CHECK_CLUSTER_BOOTSTRAPPED_RETRY_INTERVAL: Duration = Duration::from_secs(3);

/// Creates a new storage engine which is backed by the Raft consensus
/// protocol.
pub fn create_raft_storage<
    S,
    EK,
    R: FlowStatsReporter,
    F: KvFormat,
    LM: lock_manager::LockManager,
>(
    engine: RaftKv<EK, S>,
    cfg: &StorageConfig,
    read_pool: ReadPoolHandle,
    lock_mgr: LM,
    concurrency_manager: ConcurrencyManager,
    dynamic_configs: StorageDynamicConfigs,
    flow_controller: Arc<FlowController>,
    reporter: R,
    resource_tag_factory: ResourceTagFactory,
    quota_limiter: Arc<QuotaLimiter>,
    feature_gate: FeatureGate,
<<<<<<< HEAD
    causal_ts_provider: Option<Arc<CausalTs>>, // used for rawkv apiv2
) -> Result<Storage<RaftKv<EK, S>, LockManager, F>>
=======
    causal_ts_provider: Option<Arc<CausalTs>>,
) -> Result<Storage<RaftKv<EK, S>, LM, F>>
>>>>>>> 98b92d40
where
    S: RaftStoreRouter<EK> + LocalReadRouter<EK> + 'static,
    EK: KvEngine,
{
    let store = Storage::from_engine(
        engine,
        cfg,
        read_pool,
        lock_mgr,
        concurrency_manager,
        dynamic_configs,
        flow_controller,
        reporter,
        resource_tag_factory,
        quota_limiter,
        feature_gate,
        causal_ts_provider,
    )?;
    Ok(store)
}

/// A wrapper for the raftstore which runs Multi-Raft.
// TODO: we will rename another better name like RaftStore later.
pub struct Node<C: PdClient + 'static, EK: KvEngine, ER: RaftEngine> {
    cluster_id: u64,
    store: metapb::Store,
    store_cfg: Arc<VersionTrack<StoreConfig>>,
    api_version: ApiVersion,
    system: RaftBatchSystem<EK, ER>,
    has_started: bool,

    pd_client: Arc<C>,
    state: Arc<Mutex<GlobalReplicationState>>,
    bg_worker: Worker,
    health_service: Option<HealthService>,
}

impl<C, EK, ER> Node<C, EK, ER>
where
    C: PdClient,
    EK: KvEngine,
    ER: RaftEngine,
{
    /// Creates a new Node.
    pub fn new(
        system: RaftBatchSystem<EK, ER>,
        cfg: &ServerConfig,
        store_cfg: Arc<VersionTrack<StoreConfig>>,
        api_version: ApiVersion,
        pd_client: Arc<C>,
        state: Arc<Mutex<GlobalReplicationState>>,
        bg_worker: Worker,
        health_service: Option<HealthService>,
        default_store: Option<metapb::Store>,
    ) -> Node<C, EK, ER> {
        let mut store = match default_store {
            None => metapb::Store::default(),
            Some(s) => s,
        };
        store.set_id(INVALID_ID);
        if store.get_address().is_empty() {
            if cfg.advertise_addr.is_empty() {
                store.set_address(cfg.addr.clone());
                if store.get_peer_address().is_empty() {
                    store.set_peer_address(cfg.addr.clone());
                }
            } else {
                store.set_address(cfg.advertise_addr.clone());
                if store.get_peer_address().is_empty() {
                    store.set_peer_address(cfg.advertise_addr.clone());
                }
            }
        }
        if store.get_status_address().is_empty() {
            if cfg.advertise_status_addr.is_empty() {
                store.set_status_address(cfg.status_addr.clone());
            } else {
                store.set_status_address(cfg.advertise_status_addr.clone())
            }
        }
        if store.get_version().is_empty() {
            store.set_version(env!("CARGO_PKG_VERSION").to_string());
        }

        if let Ok(path) = std::env::current_exe() {
            if let Some(path) = path.parent() {
                store.set_deploy_path(path.to_string_lossy().to_string());
            }
        };

        store.set_start_timestamp(chrono::Local::now().timestamp());
        if store.get_git_hash().is_empty() {
            store.set_git_hash(
                option_env!("TIKV_BUILD_GIT_HASH")
                    .unwrap_or("Unknown git hash")
                    .to_string(),
            );
        }

        let mut labels = Vec::new();
        for (k, v) in &cfg.labels {
            let mut label = metapb::StoreLabel::default();
            label.set_key(k.to_owned());
            label.set_value(v.to_owned());
            labels.push(label);
        }
        store.set_labels(labels.into());

        Node {
            cluster_id: cfg.cluster_id,
            store,
            store_cfg,
            api_version,
            pd_client,
            system,
            has_started: false,
            state,
            bg_worker,
            health_service,
        }
    }

    pub fn try_bootstrap_store(&mut self, engines: Engines<EK, ER>) -> Result<()> {
        let mut store_id = self.check_store(&engines)?;
        if store_id == INVALID_ID {
            store_id = self.alloc_id()?;
            debug!("alloc store id"; "store_id" => store_id);
            store::bootstrap_store(&engines, self.cluster_id, store_id)?;
            fail_point!("node_after_bootstrap_store", |_| Err(box_err!(
                "injected error: node_after_bootstrap_store"
            )));
        }
        self.check_api_version(&engines)?;
        self.store.set_id(store_id);
        Ok(())
    }

    /// Starts the Node. It tries to bootstrap cluster if the cluster is not
    /// bootstrapped yet. Then it spawns a thread to run the raftstore in
    /// background.
    #[allow(clippy::too_many_arguments)]
    pub fn start<T>(
        &mut self,
        engines: Engines<EK, ER>,
        trans: T,
        snap_mgr: SnapManager,
        pd_worker: LazyWorker<PdTask<EK, ER>>,
        store_meta: Arc<Mutex<StoreMeta>>,
        coprocessor_host: CoprocessorHost<EK>,
        importer: Arc<SstImporter>,
        split_check_scheduler: Scheduler<SplitCheckTask>,
        auto_split_controller: AutoSplitController,
        concurrency_manager: ConcurrencyManager,
        collector_reg_handle: CollectorRegHandle,
        causal_ts_provider: Option<Arc<CausalTs>>, // used for rawkv apiv2
    ) -> Result<()>
    where
        T: Transport + 'static,
    {
        let store_id = self.id();
        {
            let mut meta = store_meta.lock().unwrap();
            meta.store_id = Some(store_id);
        }
        if let Some(first_region) = self.check_or_prepare_bootstrap_cluster(&engines, store_id)? {
            info!("trying to bootstrap cluster"; "store_id" => store_id, "region" => ?first_region);
            // cluster is not bootstrapped, and we choose first store to bootstrap
            fail_point!("node_after_prepare_bootstrap_cluster", |_| Err(box_err!(
                "injected error: node_after_prepare_bootstrap_cluster"
            )));
            self.bootstrap_cluster(&engines, first_region)?;
        }

        // Put store only if the cluster is bootstrapped.
        info!("put store to PD"; "store" => ?&self.store);
        let status = self.pd_client.put_store(self.store.clone())?;
        self.load_all_stores(status);

        self.start_store(
            store_id,
            engines,
            trans,
            snap_mgr,
            pd_worker,
            store_meta,
            coprocessor_host,
            importer,
            split_check_scheduler,
            auto_split_controller,
            concurrency_manager,
            collector_reg_handle,
            causal_ts_provider,
        )?;

        Ok(())
    }

    /// Gets the store id.
    pub fn id(&self) -> u64 {
        self.store.get_id()
    }

    /// Gets a copy of Store which is registered to Pd.
    pub fn store(&self) -> metapb::Store {
        self.store.clone()
    }

    /// Gets the Scheduler of RaftstoreConfigTask, it must be called after
    /// start.
    pub fn refresh_config_scheduler(&mut self) -> Scheduler<RefreshConfigTask> {
        self.system.refresh_config_scheduler()
    }

    /// Gets a transmission end of a channel which is used to send `Msg` to the
    /// raftstore.
    pub fn get_router(&self) -> RaftRouter<EK, ER> {
        self.system.router()
    }
    /// Gets a transmission end of a channel which is used send messages to
    /// apply worker.
    pub fn get_apply_router(&self) -> ApplyRouter<EK> {
        self.system.apply_router()
    }

    // check store, return store id for the engine.
    // If the store is not bootstrapped, use INVALID_ID.
    fn check_store(&self, engines: &Engines<EK, ER>) -> Result<u64> {
        let res = engines.kv.get_msg::<StoreIdent>(keys::STORE_IDENT_KEY)?;
        if res.is_none() {
            return Ok(INVALID_ID);
        }

        let ident = res.unwrap();
        if ident.get_cluster_id() != self.cluster_id {
            return Err(box_err!(
                "cluster ID mismatch, local {} != remote {}, \
                 you are trying to connect to another cluster, please reconnect to the correct PD",
                ident.get_cluster_id(),
                self.cluster_id
            ));
        }

        let store_id = ident.get_store_id();
        if store_id == INVALID_ID {
            return Err(box_err!("invalid store ident {:?}", ident));
        }

        Ok(store_id)
    }

    // During the api version switch only TiDB data are allowed to exist otherwise
    // returns error.
    fn check_api_version(&self, engines: &Engines<EK, ER>) -> Result<()> {
        let ident = engines
            .kv
            .get_msg::<StoreIdent>(keys::STORE_IDENT_KEY)?
            .expect("Store should have bootstrapped");
        // API version is not written into `StoreIdent` in legacy TiKV, thus it will be
        // V1 in `StoreIdent` regardless of `storage.enable_ttl`. To allow upgrading
        // from legacy V1 TiKV, the config switch between V1 and V1ttl are not checked
        // here. It's safe to do so because `storage.enable_ttl` is impossible to change
        // thanks to the config check. let should_check = match (ident.api_version,
        // self.api_version) {
        let should_check = match (ident.api_version, self.api_version) {
            (ApiVersion::V1, ApiVersion::V1ttl) | (ApiVersion::V1ttl, ApiVersion::V1) => false,
            (left, right) => left != right,
        };
        if should_check {
            // Check if there are only TiDB data in the engine
            let snapshot = engines.kv.snapshot();
            for cf in DATA_CFS {
                for (start, end) in TIDB_RANGES_COMPLEMENT {
                    let mut unexpected_data_key = None;
                    snapshot.scan(
                        cf,
                        &keys::data_key(start),
                        &keys::data_key(end),
                        false,
                        |key, _| {
                            unexpected_data_key = Some(key[DATA_KEY_PREFIX_LEN..].to_vec());
                            Ok(false)
                        },
                    )?;
                    if let Some(unexpected_data_key) = unexpected_data_key {
                        return Err(box_err!(
                            "unable to switch `storage.api_version` from {:?} to {:?} \
                            because found data key that is not written by TiDB: {:?}",
                            ident.api_version,
                            self.api_version,
                            log_wrappers::hex_encode_upper(&unexpected_data_key)
                        ));
                    }
                }
            }
            // Switch api version
            let ident = StoreIdent {
                api_version: self.api_version,
                ..ident
            };
            engines.kv.put_msg(keys::STORE_IDENT_KEY, &ident)?;
            engines.sync_kv()?;
        }
        Ok(())
    }

    fn alloc_id(&self) -> Result<u64> {
        let id = self.pd_client.alloc_id()?;
        Ok(id)
    }

    fn load_all_stores(&mut self, status: Option<ReplicationStatus>) {
        info!("initializing replication mode"; "status" => ?status, "store_id" => self.store.id);
        let stores = match self.pd_client.get_all_stores(false) {
            Ok(stores) => stores,
            Err(e) => panic!("failed to load all stores: {:?}", e),
        };
        let mut state = self.state.lock().unwrap();
        if let Some(s) = status {
            state.set_status(s);
        }
        for mut store in stores {
            state
                .group
                .register_store(store.id, store.take_labels().into());
        }
    }

    // Exported for tests.
    #[doc(hidden)]
    pub fn prepare_bootstrap_cluster(
        &self,
        engines: &Engines<EK, ER>,
        store_id: u64,
    ) -> Result<metapb::Region> {
        let region_id = self.alloc_id()?;
        debug!(
            "alloc first region id";
            "region_id" => region_id,
            "cluster_id" => self.cluster_id,
            "store_id" => store_id
        );
        let peer_id = self.alloc_id()?;
        debug!(
            "alloc first peer id for first region";
            "peer_id" => peer_id,
            "region_id" => region_id,
        );

        let region = initial_region(store_id, region_id, peer_id);
        store::prepare_bootstrap_cluster(engines, &region)?;
        Ok(region)
    }

    fn check_or_prepare_bootstrap_cluster(
        &self,
        engines: &Engines<EK, ER>,
        store_id: u64,
    ) -> Result<Option<metapb::Region>> {
        if let Some(first_region) = engines.kv.get_msg(keys::PREPARE_BOOTSTRAP_KEY)? {
            Ok(Some(first_region))
        } else if self.check_cluster_bootstrapped()? {
            Ok(None)
        } else {
            self.prepare_bootstrap_cluster(engines, store_id).map(Some)
        }
    }

    fn bootstrap_cluster(
        &mut self,
        engines: &Engines<EK, ER>,
        first_region: metapb::Region,
    ) -> Result<()> {
        let region_id = first_region.get_id();
        let mut retry = 0;
        while retry < MAX_CHECK_CLUSTER_BOOTSTRAPPED_RETRY_COUNT {
            match self
                .pd_client
                .bootstrap_cluster(self.store.clone(), first_region.clone())
            {
                Ok(_) => {
                    info!("bootstrap cluster ok"; "cluster_id" => self.cluster_id);
                    fail_point!("node_after_bootstrap_cluster", |_| Err(box_err!(
                        "injected error: node_after_bootstrap_cluster"
                    )));
                    store::clear_prepare_bootstrap_key(engines)?;
                    return Ok(());
                }
                Err(PdError::ClusterBootstrapped(_)) => match self.pd_client.get_region(b"") {
                    Ok(region) => {
                        if region == first_region {
                            store::clear_prepare_bootstrap_key(engines)?;
                        } else {
                            info!("cluster is already bootstrapped"; "cluster_id" => self.cluster_id);
                            store::clear_prepare_bootstrap_cluster(engines, region_id)?;
                        }
                        return Ok(());
                    }
                    Err(e) => {
                        warn!("get the first region failed"; "err" => ?e);
                    }
                },
                // TODO: should we clean region for other errors too?
                Err(e) => error!(?e; "bootstrap cluster"; "cluster_id" => self.cluster_id,),
            }
            retry += 1;
            thread::sleep(CHECK_CLUSTER_BOOTSTRAPPED_RETRY_INTERVAL);
        }
        Err(box_err!("bootstrapped cluster failed"))
    }

    fn check_cluster_bootstrapped(&self) -> Result<bool> {
        for _ in 0..MAX_CHECK_CLUSTER_BOOTSTRAPPED_RETRY_COUNT {
            match self.pd_client.is_cluster_bootstrapped() {
                Ok(b) => return Ok(b),
                Err(e) => {
                    warn!("check cluster bootstrapped failed"; "err" => ?e);
                }
            }
            thread::sleep(CHECK_CLUSTER_BOOTSTRAPPED_RETRY_INTERVAL);
        }
        Err(box_err!("check cluster bootstrapped failed"))
    }

    #[allow(clippy::too_many_arguments)]
    fn start_store<T>(
        &mut self,
        store_id: u64,
        engines: Engines<EK, ER>,
        trans: T,
        snap_mgr: SnapManager,
        pd_worker: LazyWorker<PdTask<EK, ER>>,
        store_meta: Arc<Mutex<StoreMeta>>,
        coprocessor_host: CoprocessorHost<EK>,
        importer: Arc<SstImporter>,
        split_check_scheduler: Scheduler<SplitCheckTask>,
        auto_split_controller: AutoSplitController,
        concurrency_manager: ConcurrencyManager,
        collector_reg_handle: CollectorRegHandle,
        causal_ts_provider: Option<Arc<CausalTs>>, // used for rawkv apiv2
    ) -> Result<()>
    where
        T: Transport + 'static,
    {
        info!("start raft store thread"; "store_id" => store_id);

        if self.has_started {
            return Err(box_err!("{} is already started", store_id));
        }
        self.has_started = true;
        let cfg = self.store_cfg.clone();
        let pd_client = Arc::clone(&self.pd_client);
        let store = self.store.clone();

        self.system.spawn(
            store,
            cfg,
            engines,
            trans,
            pd_client,
            snap_mgr,
            pd_worker,
            store_meta,
            coprocessor_host,
            importer,
            split_check_scheduler,
            self.bg_worker.clone(),
            auto_split_controller,
            self.state.clone(),
            concurrency_manager,
            collector_reg_handle,
            self.health_service.clone(),
            causal_ts_provider,
        )?;
        Ok(())
    }

    fn stop_store(&mut self, store_id: u64) {
        info!("stop raft store thread"; "store_id" => store_id);
        self.system.shutdown();
    }

    /// Stops the Node.
    pub fn stop(&mut self) {
        let store_id = self.store.get_id();
        self.stop_store(store_id);
        self.bg_worker.stop();
    }
}<|MERGE_RESOLUTION|>--- conflicted
+++ resolved
@@ -66,13 +66,8 @@
     resource_tag_factory: ResourceTagFactory,
     quota_limiter: Arc<QuotaLimiter>,
     feature_gate: FeatureGate,
-<<<<<<< HEAD
     causal_ts_provider: Option<Arc<CausalTs>>, // used for rawkv apiv2
-) -> Result<Storage<RaftKv<EK, S>, LockManager, F>>
-=======
-    causal_ts_provider: Option<Arc<CausalTs>>,
 ) -> Result<Storage<RaftKv<EK, S>, LM, F>>
->>>>>>> 98b92d40
 where
     S: RaftStoreRouter<EK> + LocalReadRouter<EK> + 'static,
     EK: KvEngine,
