// Copyright 2018 TiKV Project Authors. Licensed under Apache-2.0.

use std::{
    fmt::{self, Display, Formatter},
    iter::Peekable,
    mem,
    sync::{
        atomic::{AtomicU64, AtomicUsize, Ordering},
        mpsc::Sender,
        Arc, Mutex,
    },
    vec::IntoIter,
};

use api_version::{ApiV2, KvFormat};
use collections::HashMap;
use concurrency_manager::ConcurrencyManager;
use engine_rocks::FlowInfo;
use engine_traits::{
    raw_ttl::ttl_current_ts, DeleteStrategy, Error as EngineError, KvEngine, MiscExt, Range,
    WriteBatch, WriteOptions, CF_DEFAULT, CF_LOCK, CF_WRITE,
};
use file_system::{IoType, WithIoType};
use futures::executor::block_on;
use kvproto::{
    kvrpcpb::{Context, LockInfo},
    metapb::Region,
};
use pd_client::{FeatureGate, PdClient};
use raftstore::{
    coprocessor::{CoprocessorHost, RegionInfoProvider},
    router::RaftStoreRouter,
    store::{msg::StoreMsg, util::find_peer},
};
use tikv_kv::{CfStatistics, CursorBuilder, Modify};
use tikv_util::{
    config::{Tracker, VersionTrack},
    time::{duration_to_sec, Instant, Limiter, SlowTimer},
    worker::{Builder as WorkerBuilder, LazyWorker, Runnable, ScheduleError, Scheduler},
};
use txn_types::{Key, TimeStamp};

use super::{
    applied_lock_collector::{AppliedLockCollector, Callback as LockCollectorCallback},
    check_need_gc,
    compaction_filter::{
        CompactionFilterInitializer, GC_COMPACTION_FILTER_MVCC_DELETION_HANDLED,
        GC_COMPACTION_FILTER_MVCC_DELETION_WASTED, GC_COMPACTION_FILTER_ORPHAN_VERSIONS,
    },
    config::{GcConfig, GcWorkerConfigManager},
    gc_manager::{AutoGcConfig, GcManager, GcManagerHandle},
    Callback, Error, ErrorInner, Result,
};
use crate::{
    server::metrics::*,
    storage::{
        kv::{metrics::GcKeyMode, Engine, ScanMode, Statistics},
        mvcc::{GcInfo, MvccReader, MvccTxn},
        txn::{gc, Error as TxnError},
    },
};

/// After the GC scan of a key, output a message to the log if there are at
/// least this many versions of the key.
const GC_LOG_FOUND_VERSION_THRESHOLD: usize = 30;

/// After the GC delete versions of a key, output a message to the log if at
/// least this many versions are deleted.
const GC_LOG_DELETED_VERSION_THRESHOLD: usize = 30;

const GC_TASK_SLOW_SECONDS: u64 = 30;
const GC_MAX_PENDING_TASKS: usize = 4096;

pub const STAT_TXN_KEYMODE: &str = "txn";
pub const STAT_RAW_KEYMODE: &str = "raw";

/// Provides safe point.
pub trait GcSafePointProvider: Send + 'static {
    fn get_safe_point(&self) -> Result<TimeStamp>;
}

impl<T: PdClient + 'static> GcSafePointProvider for Arc<T> {
    fn get_safe_point(&self) -> Result<TimeStamp> {
        block_on(self.get_gc_safe_point())
            .map(Into::into)
            .map_err(|e| box_err!("failed to get safe point from PD: {:?}", e))
    }
}

pub enum GcTask<E>
where
    E: KvEngine,
{
    Gc {
        region_id: u64,
        start_key: Vec<u8>,
        end_key: Vec<u8>,
        safe_point: TimeStamp,
        callback: Callback<()>,
    },
    GcKeys {
        keys: Vec<Key>,
        safe_point: TimeStamp,
        store_id: u64,
        region_info_provider: Arc<dyn RegionInfoProvider>,
    },
    RawGcKeys {
        keys: Vec<Key>,
        safe_point: TimeStamp,
        store_id: u64,
        region_info_provider: Arc<dyn RegionInfoProvider>,
    },
    UnsafeDestroyRange {
        ctx: Context,
        start_key: Key,
        end_key: Key,
        callback: Callback<()>,
    },
    PhysicalScanLock {
        ctx: Context,
        max_ts: TimeStamp,
        start_key: Key,
        limit: usize,
        callback: Callback<Vec<LockInfo>>,
    },
    /// If GC in compaction filter is enabled, versions on default CF will be
    /// handled with `DB::delete` in write CF's compaction filter. However if
    /// the compaction filter finds the DB is stalled, it will send the task
    /// to GC worker to ensure the compaction can be continued.
    ///
    /// NOTE: It's possible that the TiKV instance fails after a compaction
    /// result is installed but its orphan versions are not deleted. Those
    /// orphan versions will never get cleaned
    /// until `DefaultCompactionFilter` is introduced.
    ///
    /// The tracking issue: <https://github.com/tikv/tikv/issues/9719>.
    OrphanVersions { wb: E::WriteBatch, id: usize },
    #[cfg(any(test, feature = "testexport"))]
    Validate(Box<dyn FnOnce(&GcConfig, &Limiter) + Send>),
}

impl<E> GcTask<E>
where
    E: KvEngine,
{
    pub fn get_enum_label(&self) -> GcCommandKind {
        match self {
            GcTask::Gc { .. } => GcCommandKind::gc,
            GcTask::GcKeys { .. } => GcCommandKind::gc_keys,
            GcTask::RawGcKeys { .. } => GcCommandKind::raw_gc_keys,
            GcTask::UnsafeDestroyRange { .. } => GcCommandKind::unsafe_destroy_range,
            GcTask::PhysicalScanLock { .. } => GcCommandKind::physical_scan_lock,
            GcTask::OrphanVersions { .. } => GcCommandKind::orphan_versions,
            #[cfg(any(test, feature = "testexport"))]
            GcTask::Validate(_) => GcCommandKind::validate_config,
        }
    }
}

impl<E> Display for GcTask<E>
where
    E: KvEngine,
{
    fn fmt(&self, f: &mut Formatter<'_>) -> fmt::Result {
        match self {
            GcTask::Gc {
                start_key,
                end_key,
                safe_point,
                ..
            } => f
                .debug_struct("Gc")
                .field("start_key", &log_wrappers::Value::key(start_key))
                .field("end_key", &log_wrappers::Value::key(end_key))
                .field("safe_point", safe_point)
                .finish(),
            GcTask::GcKeys { .. } => f.debug_struct("GcKeys").finish(),
            GcTask::RawGcKeys { .. } => f.debug_struct("RawGcKeys").finish(),
            GcTask::UnsafeDestroyRange {
                start_key, end_key, ..
            } => f
                .debug_struct("UnsafeDestroyRange")
                .field("start_key", &format!("{}", start_key))
                .field("end_key", &format!("{}", end_key))
                .finish(),
            GcTask::PhysicalScanLock { max_ts, .. } => f
                .debug_struct("PhysicalScanLock")
                .field("max_ts", max_ts)
                .finish(),
            GcTask::OrphanVersions { id, wb } => f
                .debug_struct("OrphanVersions")
                .field("id", id)
                .field("count", &wb.count())
                .finish(),
            #[cfg(any(test, feature = "testexport"))]
            GcTask::Validate(_) => write!(f, "Validate gc worker config"),
        }
    }
}

/// Used to perform GC operations on the engine.
pub struct GcRunner<E, RR>
where
    E: Engine,
    RR: RaftStoreRouter<E::Local>,
{
    engine: E,

    raft_store_router: RR,
    flow_info_sender: Sender<FlowInfo>,

    /// Used to limit the write flow of GC.
    limiter: Limiter,

    cfg: GcConfig,
    cfg_tracker: Tracker<GcConfig>,

    stats_map: HashMap<GcKeyMode, Statistics>,
}

pub const MAX_RAW_WRITE_SIZE: usize = 32 * 1024;

pub struct MvccRaw {
    pub(crate) write_size: usize,
    pub(crate) modifies: Vec<Modify>,
}

impl MvccRaw {
    pub fn new() -> MvccRaw {
        MvccRaw {
            write_size: 0,
            modifies: vec![],
        }
    }
    pub fn write_size(&self) -> usize {
        self.write_size
    }

    pub fn into_modifies(self) -> Vec<Modify> {
        self.modifies
    }
}

struct KeysInRegions<R: Iterator<Item = Region>> {
    keys: Peekable<IntoIter<Key>>,
    regions: Peekable<R>,
}

impl<R: Iterator<Item = Region>> Iterator for KeysInRegions<R> {
    type Item = Key;
    fn next(&mut self) -> Option<Key> {
        loop {
            let region = self.regions.peek()?;
            let key = self.keys.peek()?.as_encoded().as_slice();
            if key < region.get_start_key() {
                self.keys.next();
            } else if region.get_end_key().is_empty() || key < region.get_end_key() {
                return self.keys.next();
            } else {
                self.regions.next();
            }
        }
    }
}

fn get_keys_in_regions(
    keys: Vec<Key>,
    regions_provider: Option<(u64, Arc<dyn RegionInfoProvider>)>,
) -> Result<Box<dyn Iterator<Item = Key>>> {
    if keys.len() >= 2 {
        if let Some((store_id, region_info_provider)) = regions_provider {
            let start = keys.first().unwrap().as_encoded();
            let end = keys.last().unwrap().as_encoded();
            let regions = box_try!(region_info_provider.get_regions_in_range(start, end))
                .into_iter()
                .filter(move |r| find_peer(r, store_id).is_some())
                .peekable();

            let keys = keys.into_iter().peekable();
            return Ok(Box::new(KeysInRegions { keys, regions }));
        }
    }
    Ok(Box::new(keys.into_iter()))
}

impl<E, RR> GcRunner<E, RR>
where
    E: Engine,
    RR: RaftStoreRouter<E::Local>,
{
    pub fn new(
        engine: E,
        raft_store_router: RR,
        flow_info_sender: Sender<FlowInfo>,
        cfg_tracker: Tracker<GcConfig>,
        cfg: GcConfig,
    ) -> Self {
        let limiter = Limiter::new(if cfg.max_write_bytes_per_sec.0 > 0 {
            cfg.max_write_bytes_per_sec.0 as f64
        } else {
            f64::INFINITY
        });
        Self {
            engine,
            raft_store_router,
            flow_info_sender,
            limiter,
            cfg,
            cfg_tracker,
            stats_map: Default::default(),
        }
    }

    /// Check need gc without getting snapshot.
    /// If this is not supported or any error happens, returns true to do
    /// further check after getting snapshot.
    fn need_gc(&self, start_key: &[u8], end_key: &[u8], safe_point: TimeStamp) -> bool {
        let props = match self
            .engine
            .get_mvcc_properties_cf(CF_WRITE, safe_point, start_key, end_key)
        {
            Some(c) => c,
            None => return true,
        };
        check_need_gc(safe_point, self.cfg.ratio_threshold, &props)
    }

    /// Cleans up outdated data.
    fn gc_key(
        &mut self,
        safe_point: TimeStamp,
        key: &Key,
        gc_info: &mut GcInfo,
        txn: &mut MvccTxn,
        reader: &mut MvccReader<E::Snap>,
    ) -> Result<()> {
        let next_gc_info = gc(txn, reader, key.clone(), safe_point).map_err(TxnError::from_mvcc)?;
        gc_info.found_versions += next_gc_info.found_versions;
        gc_info.deleted_versions += next_gc_info.deleted_versions;
        gc_info.is_completed = next_gc_info.is_completed;
        let stats = mem::take(&mut reader.statistics);
        self.mut_stats(GcKeyMode::txn).add(&stats);
        Ok(())
    }

    fn new_txn() -> MvccTxn {
        // TODO txn only used for GC, but this is hacky, maybe need an Option?
        let concurrency_manager = ConcurrencyManager::new(1.into());
        MvccTxn::new(TimeStamp::zero(), concurrency_manager)
    }

    fn flush_txn(txn: MvccTxn, limiter: &Limiter, engine: &E) -> Result<()> {
        let write_size = txn.write_size();
        let modifies = txn.into_modifies();
        if !modifies.is_empty() {
            limiter.blocking_consume(write_size);
            engine.modify_on_kv_engine(modifies)?;
        }
        Ok(())
    }

    fn gc(&mut self, start_key: &[u8], end_key: &[u8], safe_point: TimeStamp) -> Result<()> {
        if !self.need_gc(start_key, end_key, safe_point) {
            GC_SKIPPED_COUNTER.inc();
            return Ok(());
        }

        let mut reader = MvccReader::new(
            self.engine.snapshot_on_kv_engine(start_key, end_key)?,
            Some(ScanMode::Forward),
            false,
        );

        let mut next_key = Some(Key::from_encoded_slice(start_key));
        while next_key.is_some() {
            // Scans at most `GcConfig.batch_keys` keys.
            let (keys, updated_next_key) = reader
                .scan_keys(next_key, self.cfg.batch_keys)
                .map_err(TxnError::from_mvcc)?;
            next_key = updated_next_key;

            if keys.is_empty() {
                GC_EMPTY_RANGE_COUNTER.inc();
                break;
            }
            self.gc_keys(keys, safe_point, None)?;
        }

        self.mut_stats(GcKeyMode::txn).add(&reader.statistics);
        debug!(
            "gc has finished";
            "start_key" => log_wrappers::Value::key(start_key),
            "end_key" => log_wrappers::Value::key(end_key),
            "safe_point" => safe_point
        );
        Ok(())
    }

    pub fn gc_keys(
        &mut self,
        keys: Vec<Key>,
        safe_point: TimeStamp,
        regions_provider: Option<(u64, Arc<dyn RegionInfoProvider>)>,
    ) -> Result<(usize, usize)> {
        let count = keys.len();
        let range_start_key = keys.first().unwrap().clone().into_encoded();
        let range_end_key = {
            let mut k = keys
                .last()
                .unwrap()
                .to_raw()
                .map_err(|e| EngineError::Codec(e))?;
            k.push(0);
            Key::from_raw(&k).into_encoded()
        };

        let snapshot = self
            .engine
            .snapshot_on_kv_engine(&range_start_key, &range_end_key)?;
        let mut keys = get_keys_in_regions(keys, regions_provider)?;

        let mut txn = Self::new_txn();
        let mut reader = if count <= 1 {
            MvccReader::new(snapshot, None, false)
        } else {
            // keys are closing to each other in one batch of gc keys, so do not use
            // prefix seek here to avoid too many seeks
            MvccReader::new(snapshot, Some(ScanMode::Forward), false)
        };

        let (mut handled_keys, mut wasted_keys) = (0, 0);
        let mut gc_info = GcInfo::default();
        let mut next_gc_key = keys.next();
        while let Some(ref key) = next_gc_key {
            if let Err(e) = self.gc_key(safe_point, key, &mut gc_info, &mut txn, &mut reader) {
                GC_KEY_FAILURES.inc();
                error!(?e; "GC meets failure"; "key" => %key,);
                // Switch to the next key if meets failure.
                gc_info.is_completed = true;
            }

            if gc_info.is_completed {
                if gc_info.found_versions >= GC_LOG_FOUND_VERSION_THRESHOLD {
                    debug!(
                        "GC found plenty versions for a key";
                        "key" => %key,
                        "versions" => gc_info.found_versions,
                    );
                }
                if gc_info.deleted_versions as usize >= GC_LOG_DELETED_VERSION_THRESHOLD {
                    debug!(
                        "GC deleted plenty versions for a key";
                        "key" => %key,
                        "versions" => gc_info.deleted_versions,
                    );
                }

                if gc_info.found_versions > 0 {
                    handled_keys += 1;
                } else {
                    wasted_keys += 1;
                }
                next_gc_key = keys.next();
                gc_info = GcInfo::default();
            } else {
                Self::flush_txn(txn, &self.limiter, &self.engine)?;
                let snapshot = self
                    .engine
                    .snapshot_on_kv_engine(&range_start_key, &range_end_key)?;
                txn = Self::new_txn();
                reader = MvccReader::new(snapshot, Some(ScanMode::Forward), false);
            }
        }
        Self::flush_txn(txn, &self.limiter, &self.engine)?;
        Ok((handled_keys, wasted_keys))
    }

    fn raw_gc_keys(
        &mut self,
        keys: Vec<Key>,
        safe_point: TimeStamp,
        regions_provider: Option<(u64, Arc<dyn RegionInfoProvider>)>,
    ) -> Result<(usize, usize)> {
        let range_start_key = keys.first().unwrap().clone().into_encoded();
        let range_end_key = {
            let mut k = keys
                .last()
                .unwrap()
                .to_raw()
                .map_err(|e| EngineError::Codec(e))?;
            k.push(0);
            Key::from_raw(&k).into_encoded()
        };

        let mut snapshot = self
            .engine
            .snapshot_on_kv_engine(&range_start_key, &range_end_key)?;

        let mut raw_modifies = MvccRaw::new();
        let mut keys = get_keys_in_regions(keys, regions_provider)?;

        let (mut handled_keys, mut wasted_keys) = (0, 0);
        let mut gc_info = GcInfo::default();
        let mut next_gc_key = keys.next();
        while let Some(ref key) = next_gc_key {
            if let Err(e) = self.raw_gc_key(
                safe_point,
                key,
                &mut raw_modifies,
                &mut snapshot,
                &mut gc_info,
            ) {
                GC_KEY_FAILURES.inc();
                error!(?e; "Raw GC meets failure"; "key" => %key,);
                // Switch to the next key if meets failure.
                gc_info.is_completed = true;
            }

            if gc_info.is_completed {
                if gc_info.found_versions >= GC_LOG_FOUND_VERSION_THRESHOLD {
                    debug!(
                        "RawKV GC found plenty versions for a key";
                        "key" => %key,
                        "versions" => gc_info.found_versions,
                    );
                }
                if gc_info.found_versions > 0 {
                    handled_keys += 1;
                } else {
                    wasted_keys += 1;
                }

                gc_info.report_metrics(STAT_RAW_KEYMODE);

                next_gc_key = keys.next();
                gc_info = GcInfo::default();
            } else {
                // Flush writeBatch to engine.
                Self::flush_raw_gc(raw_modifies, &self.limiter, &self.engine)?;
                // After flush, reset raw_modifies.
                raw_modifies = MvccRaw::new();
            }
        }

        Self::flush_raw_gc(raw_modifies, &self.limiter, &self.engine)?;

        Ok((handled_keys, wasted_keys))
    }

    fn raw_gc_key(
        &mut self,
        safe_point: TimeStamp,
        key: &Key,
        raw_modifies: &mut MvccRaw,
        kv_snapshot: &mut <E as Engine>::Snap,
        gc_info: &mut GcInfo,
    ) -> Result<()> {
        let start_key = key.clone().append_ts(safe_point.prev());
        let mut cursor = CursorBuilder::new(kv_snapshot, CF_DEFAULT).build()?;
        let mut statistics = CfStatistics::default();
        cursor.seek(&start_key, &mut statistics)?;

        let mut remove_older = false;
        let mut latest_version_key = None;
        let current_ts = ttl_current_ts();

        while cursor.valid()? {
            gc_info.found_versions += 1;
            let current_key = cursor.key(&mut statistics);
            if !Key::is_user_key_eq(current_key, key.as_encoded()) {
                break;
            }

            if raw_modifies.write_size >= MAX_RAW_WRITE_SIZE {
                let cf_stats = self.mut_stats(GcKeyMode::raw).mut_cf_statistics(CF_DEFAULT);
                cf_stats.add(&statistics);
                return Ok(());
            }

            if remove_older {
                self.delete_raws(Key::from_encoded_slice(current_key), raw_modifies, gc_info);
            } else {
                remove_older = true;

                let value = ApiV2::decode_raw_value(cursor.value(&mut statistics))?;
                // It's deleted or expired.
                if !value.is_valid(current_ts) {
                    latest_version_key = Some(Key::from_encoded_slice(current_key));
                }
            }
            cursor.next(&mut statistics);
        }

        gc_info.is_completed = true;

        let cf_stats = self.mut_stats(GcKeyMode::raw).mut_cf_statistics(CF_DEFAULT);
        cf_stats.add(&statistics);

        if let Some(to_del_key) = latest_version_key {
            self.delete_raws(to_del_key, raw_modifies, gc_info);
        }

        Ok(())
    }

    pub fn mut_stats(&mut self, key_mode: GcKeyMode) -> &mut Statistics {
        let stats = self
            .stats_map
            .entry(key_mode)
            .or_insert_with(Default::default);
        stats
    }

    fn delete_raws(&mut self, key: Key, raw_modifies: &mut MvccRaw, gc_info: &mut GcInfo) {
        let write = Modify::Delete(CF_DEFAULT, key);
        raw_modifies.write_size += write.size();
        raw_modifies.modifies.push(write);
        gc_info.deleted_versions += 1;
    }

    fn flush_raw_gc(raw_modifies: MvccRaw, limiter: &Limiter, engine: &E) -> Result<()> {
        let write_size = raw_modifies.write_size();
        let modifies = raw_modifies.into_modifies();
        if !modifies.is_empty() {
            // rate limiter
            limiter.blocking_consume(write_size);
            engine.modify_on_kv_engine(modifies)?;
        }
        Ok(())
    }

    fn unsafe_destroy_range(&self, ctx: &Context, start_key: &Key, end_key: &Key) -> Result<()> {
        info!(
            "unsafe destroy range started";
            "start_key" => %start_key, "end_key" => %end_key
        );

        fail_point!("unsafe_destroy_range");

        self.flow_info_sender
            .send(FlowInfo::BeforeUnsafeDestroyRange(ctx.region_id))
            .unwrap();
        let local_storage = self.engine.kv_engine();

        // Convert keys to RocksDB layer form
        // TODO: Logic coupled with raftstore's implementation. Maybe better design is
        // to do it in somewhere of the same layer with apply_worker.
        let start_data_key = keys::data_key(start_key.as_encoded());
        let end_data_key = keys::data_end_key(end_key.as_encoded());

        let cfs = &[CF_LOCK, CF_DEFAULT, CF_WRITE];

        // First, use DeleteStrategy::DeleteFiles to free as much disk space as possible
        let delete_files_start_time = Instant::now();
        for cf in cfs {
            local_storage
                .delete_ranges_cf(
                    cf,
                    DeleteStrategy::DeleteFiles,
                    &[Range::new(&start_data_key, &end_data_key)],
                )
                .map_err(|e| {
                    let e: Error = box_err!(e);
                    warn!("unsafe destroy range failed at delete_files_in_range_cf"; "err" => ?e);
                    e
                })?;
        }

        info!(
            "unsafe destroy range finished deleting files in range";
            "start_key" => %start_key, "end_key" => %end_key,
            "cost_time" => ?delete_files_start_time.saturating_elapsed(),
        );

        // Then, delete all remaining keys in the range.
        let cleanup_all_start_time = Instant::now();
        for cf in cfs {
            // TODO: set use_delete_range with config here.
            local_storage
                .delete_ranges_cf(
                    cf,
                    DeleteStrategy::DeleteByKey,
                    &[Range::new(&start_data_key, &end_data_key)],
                )
                .map_err(|e| {
                    let e: Error = box_err!(e);
                    warn!("unsafe destroy range failed at delete_all_in_range_cf"; "err" => ?e);
                    e
                })?;
            local_storage
                .delete_ranges_cf(
                    cf,
                    DeleteStrategy::DeleteBlobs,
                    &[Range::new(&start_data_key, &end_data_key)],
                )
                .map_err(|e| {
                    let e: Error = box_err!(e);
                    warn!("unsafe destroy range failed at delete_blob_files_in_range"; "err" => ?e);
                    e
                })?;
        }

        info!(
            "unsafe destroy range finished cleaning up all";
            "start_key" => %start_key, "end_key" => %end_key, "cost_time" => ?cleanup_all_start_time.saturating_elapsed(),
        );
        self.flow_info_sender
            .send(FlowInfo::AfterUnsafeDestroyRange(ctx.region_id))
            .unwrap();

        self.raft_store_router
            .send_store_msg(StoreMsg::ClearRegionSizeInRange {
                start_key: start_key.as_encoded().to_vec(),
                end_key: end_key.as_encoded().to_vec(),
            })
            .unwrap_or_else(|e| {
                // Warn and ignore it.
                warn!("unsafe destroy range: failed sending ClearRegionSizeInRange"; "err" => ?e);
            });

        Ok(())
    }

    fn handle_physical_scan_lock(
        &self,
        _: &Context,
        max_ts: TimeStamp,
        start_key: &Key,
        limit: usize,
    ) -> Result<Vec<LockInfo>> {
        let snap = self
            .engine
            .snapshot_on_kv_engine(start_key.as_encoded(), &[])
            .unwrap();
        let mut reader = MvccReader::new(snap, Some(ScanMode::Forward), false);
        let (locks, _) = reader
            .scan_locks(Some(start_key), None, |l| l.ts <= max_ts, limit)
            .map_err(TxnError::from_mvcc)?;

        let mut lock_infos = Vec::with_capacity(locks.len());
        for (key, lock) in locks {
            let raw_key = key.into_raw().map_err(TxnError::from_mvcc)?;
            lock_infos.push(lock.into_lock_info(raw_key));
        }
        Ok(lock_infos)
    }

    fn update_statistics_metrics(&mut self, key_mode: GcKeyMode) {
        if let Some(mut_stats) = self.stats_map.get_mut(&key_mode) {
            let stats = mem::take(mut_stats);
            for (cf, cf_details) in stats.details_enum().iter() {
                for (tag, count) in cf_details.iter() {
                    GC_KEYS_COUNTER_STATIC
                        .get(key_mode)
                        .get(*cf)
                        .get(*tag)
                        .inc_by(*count as u64);
                }
            }
        }
    }

    fn refresh_cfg(&mut self) {
        if let Some(incoming) = self.cfg_tracker.any_new() {
            let limit = incoming.max_write_bytes_per_sec.0;
            self.limiter.set_speed_limit(if limit > 0 {
                limit as f64
            } else {
                f64::INFINITY
            });
            self.cfg = incoming.clone();
        }
    }
}

impl<E, RR> Runnable for GcRunner<E, RR>
where
    E: Engine,
    RR: RaftStoreRouter<E::Local>,
{
    type Task = GcTask<E::Local>;

    #[inline]
    fn run(&mut self, task: GcTask<E::Local>) {
        let _io_type_guard = WithIoType::new(IoType::Gc);
        let enum_label = task.get_enum_label();

        GC_GCTASK_COUNTER_STATIC.get(enum_label).inc();

        let timer = SlowTimer::from_secs(GC_TASK_SLOW_SECONDS);
        let update_metrics = |is_err| {
            GC_TASK_DURATION_HISTOGRAM_VEC
                .with_label_values(&[enum_label.get_str()])
                .observe(duration_to_sec(timer.saturating_elapsed()));

            if is_err {
                GC_GCTASK_FAIL_COUNTER_STATIC.get(enum_label).inc();
            }
        };

        // Refresh config before handle task
        self.refresh_cfg();

        match task {
            GcTask::Gc {
                start_key,
                end_key,
                safe_point,
                callback,
                ..
            } => {
                let res = self.gc(&start_key, &end_key, safe_point);
                update_metrics(res.is_err());
                callback(res);
                self.update_statistics_metrics(GcKeyMode::txn);
                slow_log!(
                    T timer,
                    "GC on range [{}, {}), safe_point {}",
                    log_wrappers::Value::key(&start_key),
                    log_wrappers::Value::key(&end_key),
                    safe_point
                );
            }
            GcTask::GcKeys {
                keys,
                safe_point,
                store_id,
                region_info_provider,
            } => {
                let old_seek_tombstone = self.mut_stats(GcKeyMode::txn).write.seek_tombstone;
                match self.gc_keys(keys, safe_point, Some((store_id, region_info_provider))) {
                    Ok((handled, wasted)) => {
                        GC_COMPACTION_FILTER_MVCC_DELETION_HANDLED
                            .with_label_values(&[STAT_TXN_KEYMODE])
                            .inc_by(handled as _);
                        GC_COMPACTION_FILTER_MVCC_DELETION_WASTED
                            .with_label_values(&[STAT_TXN_KEYMODE])
                            .inc_by(wasted as _);
                        update_metrics(false);
                    }
                    Err(e) => {
                        warn!("GcKeys fail"; "err" => ?e);
                        update_metrics(true);
                    }
                }
                let new_seek_tombstone = self.mut_stats(GcKeyMode::txn).write.seek_tombstone;
                let seek_tombstone = new_seek_tombstone - old_seek_tombstone;
                slow_log!(T timer, "GC keys, seek_tombstone {}", seek_tombstone);
                self.update_statistics_metrics(GcKeyMode::txn);
            }
            GcTask::RawGcKeys {
                keys,
                safe_point,
                store_id,
                region_info_provider,
            } => {
                match self.raw_gc_keys(keys, safe_point, Some((store_id, region_info_provider))) {
                    Ok((handled, wasted)) => {
                        GC_COMPACTION_FILTER_MVCC_DELETION_HANDLED
                            .with_label_values(&[STAT_RAW_KEYMODE])
                            .inc_by(handled as _);
                        GC_COMPACTION_FILTER_MVCC_DELETION_WASTED
                            .with_label_values(&[STAT_RAW_KEYMODE])
                            .inc_by(wasted as _);
                        update_metrics(false);
                    }
                    Err(e) => {
                        warn!("Raw GcKeys fail"; "err" => ?e);
                        update_metrics(true);
                    }
                }
                self.update_statistics_metrics(GcKeyMode::raw);
            }
            GcTask::UnsafeDestroyRange {
                ctx,
                start_key,
                end_key,
                callback,
            } => {
                let res = self.unsafe_destroy_range(&ctx, &start_key, &end_key);
                update_metrics(res.is_err());
                callback(res);
                slow_log!(
                    T timer,
                    "UnsafeDestroyRange start_key {:?}, end_key {:?}",
                    start_key,
                    end_key
                );
            }
            GcTask::PhysicalScanLock {
                ctx,
                max_ts,
                start_key,
                limit,
                callback,
            } => {
                let res = self.handle_physical_scan_lock(&ctx, max_ts, &start_key, limit);
                update_metrics(res.is_err());
                callback(res);
                slow_log!(
                    T timer,
                    "PhysicalScanLock start_key {:?}, max_ts {}, limit {}",
                    start_key,
                    max_ts,
                    limit,
                );
            }
            GcTask::OrphanVersions { mut wb, id } => {
                info!("handling GcTask::OrphanVersions"; "id" => id);
                let mut wopts = WriteOptions::default();
                wopts.set_sync(true);
                if let Err(e) = wb.write_opt(&wopts) {
                    error!("write GcTask::OrphanVersions fail"; "id" => id, "err" => ?e);
                    update_metrics(true);
                    return;
                }
                info!("write GcTask::OrphanVersions success"; "id" => id);
                GC_COMPACTION_FILTER_ORPHAN_VERSIONS
                    .with_label_values(&[STAT_TXN_KEYMODE, "cleaned"])
                    .inc_by(wb.count() as u64);
                update_metrics(false);
            }
            #[cfg(any(test, feature = "testexport"))]
            GcTask::Validate(f) => {
                f(&self.cfg, &self.limiter);
            }
        };
    }
}

/// When we failed to schedule a `GcTask` to `GcRunner`, use this to handle the
/// `ScheduleError`.
fn handle_gc_task_schedule_error(e: ScheduleError<GcTask<impl KvEngine>>) -> Result<()> {
    error!("failed to schedule gc task"; "err" => %e);
    let res = Err(box_err!("failed to schedule gc task: {:?}", e));
    match e.into_inner() {
        GcTask::Gc { callback, .. } | GcTask::UnsafeDestroyRange { callback, .. } => {
            callback(Err(Error::from(ErrorInner::GcWorkerTooBusy)))
        }
        GcTask::PhysicalScanLock { callback, .. } => {
            callback(Err(Error::from(ErrorInner::GcWorkerTooBusy)))
        }
        // Attention: If you are adding a new GcTask, do not forget to call the callback if it has a
        // callback.
        GcTask::GcKeys { .. } | GcTask::RawGcKeys { .. } | GcTask::OrphanVersions { .. } => {}
        #[cfg(any(test, feature = "testexport"))]
        GcTask::Validate(_) => {}
    }
    res
}

/// Schedules a `GcTask` to the `GcRunner`.
fn schedule_gc(
    scheduler: &Scheduler<GcTask<impl KvEngine>>,
    region_id: u64,
    start_key: Vec<u8>,
    end_key: Vec<u8>,
    safe_point: TimeStamp,
    callback: Callback<()>,
) -> Result<()> {
    scheduler
        .schedule(GcTask::Gc {
            region_id,
            start_key,
            end_key,
            safe_point,
            callback,
        })
        .or_else(handle_gc_task_schedule_error)
}

/// Does GC synchronously.
pub fn sync_gc(
    scheduler: &Scheduler<GcTask<impl KvEngine>>,
    region_id: u64,
    start_key: Vec<u8>,
    end_key: Vec<u8>,
    safe_point: TimeStamp,
) -> Result<()> {
    wait_op!(|callback| schedule_gc(
        scheduler, region_id, start_key, end_key, safe_point, callback
    ))
    .unwrap_or_else(|| {
        error!("failed to receive result of gc");
        Err(box_err!("gc_worker: failed to receive result of gc"))
    })
}

/// Used to schedule GC operations.
pub struct GcWorker<E, RR>
where
    E: Engine,
    RR: RaftStoreRouter<E::Local> + 'static,
{
    engine: E,

    /// `raft_store_router` is useful to signal raftstore clean region size
    /// informations.
    raft_store_router: RR,
    /// Used to signal unsafe destroy range is executed.
    flow_info_sender: Option<Sender<FlowInfo>>,

    config_manager: GcWorkerConfigManager,

    /// How many strong references. The worker will be stopped
    /// once there are no more references.
    refs: Arc<AtomicUsize>,
    worker: Arc<Mutex<LazyWorker<GcTask<E::Local>>>>,
    worker_scheduler: Scheduler<GcTask<E::Local>>,

    applied_lock_collector: Option<Arc<AppliedLockCollector>>,

    gc_manager_handle: Arc<Mutex<Option<GcManagerHandle>>>,
    feature_gate: FeatureGate,
}

impl<E, RR> Clone for GcWorker<E, RR>
where
    E: Engine,
    RR: RaftStoreRouter<E::Local>,
{
    #[inline]
    fn clone(&self) -> Self {
        self.refs.fetch_add(1, Ordering::SeqCst);

        Self {
            engine: self.engine.clone(),
            raft_store_router: self.raft_store_router.clone(),
            flow_info_sender: self.flow_info_sender.clone(),
            config_manager: self.config_manager.clone(),
            refs: self.refs.clone(),
            worker: self.worker.clone(),
            worker_scheduler: self.worker_scheduler.clone(),
            applied_lock_collector: self.applied_lock_collector.clone(),
            gc_manager_handle: self.gc_manager_handle.clone(),
            feature_gate: self.feature_gate.clone(),
        }
    }
}

impl<E, RR> Drop for GcWorker<E, RR>
where
    E: Engine,
    RR: RaftStoreRouter<E::Local> + 'static,
{
    #[inline]
    fn drop(&mut self) {
        let refs = self.refs.fetch_sub(1, Ordering::SeqCst);

        if refs != 1 {
            return;
        }

        let r = self.stop();
        if let Err(e) = r {
            error!(?e; "Failed to stop gc_worker");
        }
    }
}

impl<E, RR> GcWorker<E, RR>
where
    E: Engine,
    RR: RaftStoreRouter<E::Local>,
{
    pub fn new(
        engine: E,
        raft_store_router: RR,
        flow_info_sender: Sender<FlowInfo>,
        cfg: GcConfig,
        feature_gate: FeatureGate,
    ) -> GcWorker<E, RR> {
        let worker_builder = WorkerBuilder::new("gc-worker").pending_capacity(GC_MAX_PENDING_TASKS);
        let worker = worker_builder.create().lazy_build("gc-worker");
        let worker_scheduler = worker.scheduler();
        GcWorker {
            engine,
            raft_store_router,
            flow_info_sender: Some(flow_info_sender),
            config_manager: GcWorkerConfigManager(Arc::new(VersionTrack::new(cfg))),
            refs: Arc::new(AtomicUsize::new(1)),
            worker: Arc::new(Mutex::new(worker)),
            worker_scheduler,
            applied_lock_collector: None,
            gc_manager_handle: Arc::new(Mutex::new(None)),
            feature_gate,
        }
    }

    pub fn start_auto_gc<S: GcSafePointProvider, R: RegionInfoProvider + Clone + 'static>(
        &self,
        cfg: AutoGcConfig<S, R>,
        safe_point: Arc<AtomicU64>, // Store safe point here.
    ) -> Result<()> {
        assert!(
            cfg.self_store_id > 0,
            "AutoGcConfig::self_store_id shouldn't be 0"
        );

        info!("initialize compaction filter to perform GC when necessary");
        self.engine.kv_engine().init_compaction_filter(
            cfg.self_store_id,
            safe_point.clone(),
            self.config_manager.clone(),
            self.feature_gate.clone(),
            self.scheduler(),
            Arc::new(cfg.region_info_provider.clone()),
        );

        let mut handle = self.gc_manager_handle.lock().unwrap();
        assert!(handle.is_none());

        let new_handle = GcManager::new(
            cfg,
            safe_point,
            self.scheduler(),
            self.config_manager.clone(),
            self.feature_gate.clone(),
        )
        .start()?;
        *handle = Some(new_handle);
        Ok(())
    }

    pub fn start(&mut self) -> Result<()> {
        let runner = GcRunner::new(
            self.engine.clone(),
            self.raft_store_router.clone(),
            self.flow_info_sender.take().unwrap(),
            self.config_manager.0.clone().tracker("gc-woker".to_owned()),
            self.config_manager.value().clone(),
        );
        self.worker.lock().unwrap().start(runner);
        Ok(())
    }

    pub fn start_observe_lock_apply(
        &mut self,
        coprocessor_host: &mut CoprocessorHost<E::Local>,
        concurrency_manager: ConcurrencyManager,
    ) -> Result<()> {
        assert!(self.applied_lock_collector.is_none());
        let collector = Arc::new(AppliedLockCollector::new(
            coprocessor_host,
            concurrency_manager,
        )?);
        self.applied_lock_collector = Some(collector);
        Ok(())
    }

    pub fn stop(&self) -> Result<()> {
        // Stop GcManager.
        if let Some(h) = self.gc_manager_handle.lock().unwrap().take() {
            h.stop()?;
        }
        // Stop self.
        self.worker.lock().unwrap().stop();
        Ok(())
    }

    pub fn scheduler(&self) -> Scheduler<GcTask<E::Local>> {
        self.worker_scheduler.clone()
    }

    /// Only for tests.
    pub fn gc(&self, safe_point: TimeStamp, callback: Callback<()>) -> Result<()> {
        let start_key = vec![];
        let end_key = vec![];
        self.worker_scheduler
            .schedule(GcTask::Gc {
                region_id: 0,
                start_key,
                end_key,
                safe_point,
                callback,
            })
            .or_else(handle_gc_task_schedule_error)
    }

    /// Cleans up all keys in a range and quickly free the disk space. The range
    /// might span over multiple regions, and the `ctx` doesn't indicate region.
    /// The request will be done directly on RocksDB, bypassing the Raft layer.
    /// User must promise that, after calling `destroy_range`, the range will
    /// never be accessed any more. However, `destroy_range` is allowed to be
    /// called multiple times on an single range.
    pub fn unsafe_destroy_range(
        &self,
        ctx: Context,
        start_key: Key,
        end_key: Key,
        callback: Callback<()>,
    ) -> Result<()> {
        GC_COMMAND_COUNTER_VEC_STATIC.unsafe_destroy_range.inc();

        // Use schedule_force to allow unsafe_destroy_range to schedule even if
        // the GC worker is full. This will help free up space in the case when
        // the GC worker is busy with other tasks.
        // Unsafe destroy range is in store level, so the number of them is
        // quite small, so we don't need to worry about its memory usage.
        self.worker_scheduler
            .schedule_force(GcTask::UnsafeDestroyRange {
                ctx,
                start_key,
                end_key,
                callback,
            })
            .or_else(handle_gc_task_schedule_error)
    }

    pub fn get_config_manager(&self) -> GcWorkerConfigManager {
        self.config_manager.clone()
    }

    pub fn physical_scan_lock(
        &self,
        ctx: Context,
        max_ts: TimeStamp,
        start_key: Key,
        limit: usize,
        callback: Callback<Vec<LockInfo>>,
    ) -> Result<()> {
        GC_COMMAND_COUNTER_VEC_STATIC.physical_scan_lock.inc();

        self.worker_scheduler
            .schedule(GcTask::PhysicalScanLock {
                ctx,
                max_ts,
                start_key,
                limit,
                callback,
            })
            .or_else(handle_gc_task_schedule_error)
    }

    pub fn start_collecting(
        &self,
        max_ts: TimeStamp,
        callback: LockCollectorCallback<()>,
    ) -> Result<()> {
        self.applied_lock_collector
            .as_ref()
            .ok_or_else(|| box_err!("applied_lock_collector not supported"))
            .and_then(move |c| c.start_collecting(max_ts, callback))
    }

    pub fn get_collected_locks(
        &self,
        max_ts: TimeStamp,
        callback: LockCollectorCallback<(Vec<LockInfo>, bool)>,
    ) -> Result<()> {
        self.applied_lock_collector
            .as_ref()
            .ok_or_else(|| box_err!("applied_lock_collector not supported"))
            .and_then(move |c| c.get_collected_locks(max_ts, callback))
    }

    pub fn stop_collecting(
        &self,
        max_ts: TimeStamp,
        callback: LockCollectorCallback<()>,
    ) -> Result<()> {
        self.applied_lock_collector
            .as_ref()
            .ok_or_else(|| box_err!("applied_lock_collector not supported"))
            .and_then(move |c| c.stop_collecting(max_ts, callback))
    }
}

#[cfg(any(test, feature = "testexport"))]
pub mod test_gc_worker {
    use std::sync::Arc;

<<<<<<< HEAD
    use api_version::{ApiV2, KvFormat, RawValue};
    use causal_ts::CausalTsProvider;
    use engine_rocks::{util::get_cf_handle, RocksEngine, RocksSnapshot};
=======
    use engine_rocks::{RocksEngine, RocksSnapshot};
>>>>>>> aed26582
    use engine_traits::KvEngine;
    use kvproto::{
        kvrpcpb::Context,
        metapb::{Peer, Region},
    };
    use raftstore::store::RegionSnapshot;
    use tikv_kv::{write_modifies, Engine, Modify, SnapContext, WriteData};
    use txn_types::{Key, TimeStamp};

    use crate::{
        server::gc_worker::{GcSafePointProvider, Result as GcWorkerResult},
        storage::{
            kv,
            kv::{Callback as EngineCallback, Result as EngineResult},
        },
    };

    /// A wrapper of engine that adds the 'z' prefix to keys internally.
    /// For test engines, they writes keys into db directly, but in production a
    /// 'z' prefix will be added to keys by raftstore layer before writing
    /// to db. Some functionalities of `GcWorker` bypasses Raft layer, so
    /// they needs to know how data is actually represented in db. This
    /// wrapper allows test engines write 'z'-prefixed keys to db.
    #[derive(Clone)]
    pub struct PrefixedEngine(pub kv::RocksEngine);

    impl Engine for PrefixedEngine {
        // Use RegionSnapshot which can remove the z prefix internally.
        type Snap = RegionSnapshot<RocksSnapshot>;
        type Local = RocksEngine;

        fn kv_engine(&self) -> RocksEngine {
            self.0.kv_engine()
        }

        fn snapshot_on_kv_engine(
            &self,
            start_key: &[u8],
            end_key: &[u8],
        ) -> kv::Result<Self::Snap> {
            let mut region = Region::default();
            region.set_start_key(start_key.to_owned());
            region.set_end_key(end_key.to_owned());
            // Use a fake peer to avoid panic.
            region.mut_peers().push(Default::default());
            Ok(RegionSnapshot::from_snapshot(
                Arc::new(self.kv_engine().snapshot()),
                Arc::new(region),
            ))
        }

        fn modify_on_kv_engine(&self, mut modifies: Vec<Modify>) -> kv::Result<()> {
            for modify in &mut modifies {
                match modify {
                    Modify::Delete(_, ref mut key) => {
                        let bytes = keys::data_key(key.as_encoded());
                        *key = Key::from_encoded(bytes);
                    }
                    Modify::Put(_, ref mut key, _) => {
                        let bytes = keys::data_key(key.as_encoded());
                        *key = Key::from_encoded(bytes);
                    }
                    Modify::PessimisticLock(ref mut key, _) => {
                        let bytes = keys::data_key(key.as_encoded());
                        *key = Key::from_encoded(bytes);
                    }
                    Modify::DeleteRange(_, ref mut key1, ref mut key2, _) => {
                        let bytes = keys::data_key(key1.as_encoded());
                        *key1 = Key::from_encoded(bytes);
                        let bytes = keys::data_end_key(key2.as_encoded());
                        *key2 = Key::from_encoded(bytes);
                    }
                }
            }
            write_modifies(&self.kv_engine(), modifies)
        }

        fn async_write(
            &self,
            ctx: &Context,
            mut batch: WriteData,
            callback: EngineCallback<()>,
        ) -> EngineResult<()> {
            batch.modifies.iter_mut().for_each(|modify| match modify {
                Modify::Delete(_, ref mut key) => {
                    *key = Key::from_encoded(keys::data_key(key.as_encoded()));
                }
                Modify::Put(_, ref mut key, _) => {
                    *key = Key::from_encoded(keys::data_key(key.as_encoded()));
                }
                Modify::PessimisticLock(ref mut key, _) => {
                    *key = Key::from_encoded(keys::data_key(key.as_encoded()));
                }
                Modify::DeleteRange(_, ref mut start_key, ref mut end_key, _) => {
                    *start_key = Key::from_encoded(keys::data_key(start_key.as_encoded()));
                    *end_key = Key::from_encoded(keys::data_end_key(end_key.as_encoded()));
                }
            });
            self.0.async_write(ctx, batch, callback)
        }

        fn async_snapshot(
            &self,
            ctx: SnapContext<'_>,
            callback: EngineCallback<Self::Snap>,
        ) -> EngineResult<()> {
            self.0.async_snapshot(
                ctx,
                Box::new(move |r| {
                    callback(r.map(|snap| {
                        let mut region = Region::default();
                        // Add a peer to pass initialized check.
                        region.mut_peers().push(Peer::default());
                        RegionSnapshot::from_snapshot(snap, Arc::new(region))
                    }))
                }),
            )
        }
    }

    pub struct MockSafePointProvider(pub u64);

    impl GcSafePointProvider for MockSafePointProvider {
        fn get_safe_point(&self) -> GcWorkerResult<TimeStamp> {
            Ok(self.0.into())
        }
    }
}

#[cfg(test)]
mod tests {

    use std::{
        collections::BTreeMap,
        sync::mpsc::{self, channel},
        thread,
        time::Duration,
    };

    use api_version::{ApiV2, KvFormat, RawValue};
    use engine_rocks::{util::get_cf_handle, RocksEngine};
    use futures::executor::block_on;
    use kvproto::{
        kvrpcpb::{ApiVersion, Op},
        metapb::Peer,
    };
    use raft::StateRole;
    use raftstore::{
        coprocessor::{region_info_accessor::RegionInfoAccessor, RegionChangeEvent},
        router::RaftStoreBlackHole,
    };
    use tikv_kv::Snapshot;
    use tikv_util::{codec::number::NumberEncoder, future::paired_future_callback};
    use txn_types::Mutation;

    use super::*;
    use crate::{
        config::DbConfig,
        server::gc_worker::{MockSafePointProvider, PrefixedEngine},
        storage::{
            kv::{metrics::GcKeyMode, Modify, TestEngineBuilder, WriteData},
            lock_manager::DummyLockManager,
            mvcc::{tests::must_get_none, MAX_TXN_WRITE_SIZE},
            txn::{
                commands,
                tests::{
                    must_commit, must_gc, must_prewrite_delete, must_prewrite_put, must_rollback,
                },
            },
            Engine, Storage, TestStorageBuilderApiV1,
        },
    };

    /// Assert the data in `storage` is the same as `expected_data`. Keys in
    /// `expected_data` should be encoded form without ts.
    fn check_data<E: Engine, F: KvFormat, Tp: CausalTsProvider>(
        storage: &Storage<E, DummyLockManager, F, Tp>,
        expected_data: &BTreeMap<Vec<u8>, Vec<u8>>,
    ) {
        let scan_res = block_on(storage.scan(
            Context::default(),
            Key::from_raw(b""),
            None,
            expected_data.len() + 1,
            0,
            1.into(),
            false,
            false,
        ))
        .unwrap();

        let all_equal = scan_res
            .into_iter()
            .map(|res| res.unwrap())
            .zip(expected_data.iter())
            .all(|((k1, v1), (k2, v2))| &k1 == k2 && &v1 == v2);
        assert!(all_equal);
    }

    fn test_destroy_range_impl(
        init_keys: &[Vec<u8>],
        start_ts: impl Into<TimeStamp>,
        commit_ts: impl Into<TimeStamp>,
        start_key: &[u8],
        end_key: &[u8],
    ) -> Result<()> {
        // Return Result from this function so we can use the `wait_op` macro here.

        let engine = TestEngineBuilder::new().build().unwrap();
        let storage =
            TestStorageBuilderApiV1::from_engine_and_lock_mgr(engine.clone(), DummyLockManager)
                .build()
                .unwrap();
        let gate = FeatureGate::default();
        gate.set_version("5.0.0").unwrap();
        let (tx, _rx) = mpsc::channel();
        let mut gc_worker =
            GcWorker::new(engine, RaftStoreBlackHole, tx, GcConfig::default(), gate);
        gc_worker.start().unwrap();
        // Convert keys to key value pairs, where the value is "value-{key}".
        let data: BTreeMap<_, _> = init_keys
            .iter()
            .map(|key| {
                let mut value = b"value-".to_vec();
                value.extend_from_slice(key);
                (Key::from_raw(key).into_encoded(), value)
            })
            .collect();

        // Generate `Mutation`s from these keys.
        let mutations: Vec<_> = init_keys
            .iter()
            .map(|key| {
                let mut value = b"value-".to_vec();
                value.extend_from_slice(key);
                Mutation::make_put(Key::from_raw(key), value)
            })
            .collect();
        let primary = init_keys[0].clone();

        let start_ts = start_ts.into();

        // Write these data to the storage.
        wait_op!(|cb| storage.sched_txn_command(
            commands::Prewrite::with_defaults(mutations, primary, start_ts),
            cb,
        ))
        .unwrap()
        .unwrap();

        // Commit.
        let keys: Vec<_> = init_keys.iter().map(|k| Key::from_raw(k)).collect();
        wait_op!(|cb| storage.sched_txn_command(
            commands::Commit::new(keys, start_ts, commit_ts.into(), Context::default()),
            cb
        ))
        .unwrap()
        .unwrap();

        // Assert these data is successfully written to the storage.
        check_data(&storage, &data);

        let start_key = Key::from_raw(start_key);
        let end_key = Key::from_raw(end_key);

        // Calculate expected data set after deleting the range.
        let data: BTreeMap<_, _> = data
            .into_iter()
            .filter(|(k, _)| k < start_key.as_encoded() || k >= end_key.as_encoded())
            .collect();

        // Invoke unsafe destroy range.
        wait_op!(|cb| gc_worker.unsafe_destroy_range(Context::default(), start_key, end_key, cb))
            .unwrap()
            .unwrap();

        // Check remaining data is as expected.
        check_data(&storage, &data);

        Ok(())
    }

    #[test]
    fn test_destroy_range() {
        test_destroy_range_impl(
            &[
                b"key1".to_vec(),
                b"key2".to_vec(),
                b"key3".to_vec(),
                b"key4".to_vec(),
                b"key5".to_vec(),
            ],
            5,
            10,
            b"key2",
            b"key4",
        )
        .unwrap();

        test_destroy_range_impl(
            &[b"key1".to_vec(), b"key9".to_vec()],
            5,
            10,
            b"key3",
            b"key7",
        )
        .unwrap();

        test_destroy_range_impl(
            &[
                b"key3".to_vec(),
                b"key4".to_vec(),
                b"key5".to_vec(),
                b"key6".to_vec(),
                b"key7".to_vec(),
            ],
            5,
            10,
            b"key1",
            b"key9",
        )
        .unwrap();

        test_destroy_range_impl(
            &[
                b"key1".to_vec(),
                b"key2".to_vec(),
                b"key3".to_vec(),
                b"key4".to_vec(),
                b"key5".to_vec(),
            ],
            5,
            10,
            b"key2\x00",
            b"key4",
        )
        .unwrap();

        test_destroy_range_impl(
            &[
                b"key1".to_vec(),
                b"key1\x00".to_vec(),
                b"key1\x00\x00".to_vec(),
                b"key1\x00\x00\x00".to_vec(),
            ],
            5,
            10,
            b"key1\x00",
            b"key1\x00\x00",
        )
        .unwrap();

        test_destroy_range_impl(
            &[
                b"key1".to_vec(),
                b"key1\x00".to_vec(),
                b"key1\x00\x00".to_vec(),
                b"key1\x00\x00\x00".to_vec(),
            ],
            5,
            10,
            b"key1\x00",
            b"key1\x00",
        )
        .unwrap();
    }

    #[test]
    fn test_physical_scan_lock() {
        let engine = TestEngineBuilder::new().build().unwrap();
        let prefixed_engine = PrefixedEngine(engine);
        let storage = TestStorageBuilderApiV1::from_engine_and_lock_mgr(
            prefixed_engine.clone(),
            DummyLockManager,
        )
        .build()
        .unwrap();
        let (tx, _rx) = mpsc::channel();
        let mut gc_worker = GcWorker::new(
            prefixed_engine,
            RaftStoreBlackHole,
            tx,
            GcConfig::default(),
            FeatureGate::default(),
        );
        gc_worker.start().unwrap();

        let physical_scan_lock = |max_ts: u64, start_key, limit| {
            let (cb, f) = paired_future_callback();
            gc_worker
                .physical_scan_lock(Context::default(), max_ts.into(), start_key, limit, cb)
                .unwrap();
            block_on(f).unwrap()
        };

        let mut expected_lock_info = Vec::new();

        // Put locks into the storage.
        for i in 0..50 {
            let mut k = vec![];
            k.encode_u64(i).unwrap();
            let v = k.clone();

            let mutation = Mutation::make_put(Key::from_raw(&k), v);

            let lock_ts = 10 + i % 3;

            // Collect all locks with ts <= 11 to check the result of physical_scan_lock.
            if lock_ts <= 11 {
                let mut info = LockInfo::default();
                info.set_primary_lock(k.clone());
                info.set_lock_version(lock_ts);
                info.set_key(k.clone());
                info.set_lock_type(Op::Put);
                expected_lock_info.push(info)
            }

            let (tx, rx) = channel();
            storage
                .sched_txn_command(
                    commands::Prewrite::with_defaults(vec![mutation], k, lock_ts.into()),
                    Box::new(move |res| tx.send(res).unwrap()),
                )
                .unwrap();
            rx.recv()
                .unwrap()
                .unwrap()
                .locks
                .into_iter()
                .for_each(|r| r.unwrap());
        }

        let res = physical_scan_lock(11, Key::from_raw(b""), 50).unwrap();
        assert_eq!(res, expected_lock_info);

        let res = physical_scan_lock(11, Key::from_raw(b""), 5).unwrap();
        assert_eq!(res[..], expected_lock_info[..5]);

        let mut start_key = vec![];
        start_key.encode_u64(4).unwrap();
        let res = physical_scan_lock(11, Key::from_raw(&start_key), 6).unwrap();
        // expected_locks[3] is the key 4.
        assert_eq!(res[..], expected_lock_info[3..9]);
    }

    #[test]
    fn test_gc_keys_with_region_info_provider() {
        let engine = TestEngineBuilder::new().build().unwrap();
        let prefixed_engine = PrefixedEngine(engine.clone());

        let (tx, _rx) = mpsc::channel();
        let feature_gate = FeatureGate::default();
        feature_gate.set_version("5.0.0").unwrap();
        let mut gc_worker = GcWorker::new(
            prefixed_engine.clone(),
            RaftStoreBlackHole,
            tx,
            GcConfig::default(),
            feature_gate,
        );
        gc_worker.start().unwrap();

        let mut r1 = Region::default();
        r1.set_id(1);
        r1.mut_region_epoch().set_version(1);
        r1.set_start_key(b"".to_vec());
        r1.set_end_key(format!("k{:02}", 10).into_bytes());

        let mut r2 = Region::default();
        r2.set_id(2);
        r2.mut_region_epoch().set_version(1);
        r2.set_start_key(format!("k{:02}", 20).into_bytes());
        r2.set_end_key(format!("k{:02}", 30).into_bytes());
        r2.mut_peers().push(Peer::default());
        r2.mut_peers()[0].set_store_id(1);

        let mut r3 = Region::default();
        r3.set_id(3);
        r3.mut_region_epoch().set_version(1);
        r3.set_start_key(format!("k{:02}", 30).into_bytes());
        r3.set_end_key(b"".to_vec());
        r3.mut_peers().push(Peer::default());
        r3.mut_peers()[0].set_store_id(1);

        let sp_provider = MockSafePointProvider(200);
        let mut host = CoprocessorHost::<RocksEngine>::default();
        let ri_provider = RegionInfoAccessor::new(&mut host);
        let auto_gc_cfg = AutoGcConfig::new(sp_provider, ri_provider, 1);
        let safe_point = Arc::new(AtomicU64::new(0));
        gc_worker.start_auto_gc(auto_gc_cfg, safe_point).unwrap();
        host.on_region_changed(&r1, RegionChangeEvent::Create, StateRole::Leader);
        host.on_region_changed(&r2, RegionChangeEvent::Create, StateRole::Leader);
        host.on_region_changed(&r3, RegionChangeEvent::Create, StateRole::Leader);

        let db = engine.kv_engine().as_inner().clone();
        let cf = get_cf_handle(&db, CF_WRITE).unwrap();

        for i in 0..100 {
            let k = format!("k{:02}", i).into_bytes();
            must_prewrite_put(&prefixed_engine, &k, b"value", &k, 101);
            must_commit(&prefixed_engine, &k, 101, 102);
            must_prewrite_delete(&prefixed_engine, &k, &k, 151);
            must_commit(&prefixed_engine, &k, 151, 152);
        }
        db.flush_cf(cf, true).unwrap();

        db.compact_range_cf(cf, None, None);
        for i in 0..100 {
            let k = format!("k{:02}", i).into_bytes();

            // Stale MVCC-PUTs will be cleaned in write CF's compaction filter.
            must_get_none(&prefixed_engine, &k, 150);

            // However, MVCC-DELETIONs will be kept.
            let mut raw_k = vec![b'z'];
            let suffix = Key::from_raw(&k).append_ts(152.into());
            raw_k.extend_from_slice(suffix.as_encoded());
            assert!(db.get_cf(cf, &raw_k).unwrap().is_some());
        }

        db.compact_range_cf(cf, None, None);
        thread::sleep(Duration::from_millis(100));
        for i in 0..100 {
            let k = format!("k{:02}", i).into_bytes();
            let mut raw_k = vec![b'z'];
            let suffix = Key::from_raw(&k).append_ts(152.into());
            raw_k.extend_from_slice(suffix.as_encoded());

            if !(20..100).contains(&i) {
                // MVCC-DELETIONs can't be cleaned because region info checks can't pass.
                assert!(db.get_cf(cf, &raw_k).unwrap().is_some());
            } else {
                // MVCC-DELETIONs can be cleaned as expected.
                assert!(db.get_cf(cf, &raw_k).unwrap().is_none());
            }
        }
    }

    #[test]
    fn test_gc_keys_statistics() {
        let engine = TestEngineBuilder::new().build().unwrap();
        let prefixed_engine = PrefixedEngine(engine.clone());

        let (tx, _rx) = mpsc::channel();
        let cfg = GcConfig::default();
        let mut runner = GcRunner::new(
            prefixed_engine.clone(),
            RaftStoreBlackHole,
            tx,
            GcWorkerConfigManager(Arc::new(VersionTrack::new(cfg.clone())))
                .0
                .tracker("gc-woker".to_owned()),
            cfg,
        );

        let mut r1 = Region::default();
        r1.set_id(1);
        r1.mut_region_epoch().set_version(1);
        r1.set_start_key(b"".to_vec());
        r1.set_end_key(b"".to_vec());
        r1.mut_peers().push(Peer::default());
        r1.mut_peers()[0].set_store_id(1);

        let mut host = CoprocessorHost::<RocksEngine>::default();
        let ri_provider = RegionInfoAccessor::new(&mut host);
        host.on_region_changed(&r1, RegionChangeEvent::Create, StateRole::Leader);

        let db = engine.kv_engine().as_inner().clone();
        let cf = get_cf_handle(&db, CF_WRITE).unwrap();
        let mut keys = vec![];
        for i in 0..100 {
            let k = format!("k{:02}", i).into_bytes();
            must_prewrite_put(&prefixed_engine, &k, b"value", &k, 101);
            must_commit(&prefixed_engine, &k, 101, 102);
            must_prewrite_delete(&prefixed_engine, &k, &k, 151);
            must_commit(&prefixed_engine, &k, 151, 152);
            keys.push(Key::from_raw(&k));
        }
        db.flush_cf(cf, true).unwrap();

        assert_eq!(runner.mut_stats(GcKeyMode::txn).write.seek, 0);
        assert_eq!(runner.mut_stats(GcKeyMode::txn).write.next, 0);
        runner
            .gc_keys(keys, TimeStamp::new(200), Some((1, Arc::new(ri_provider))))
            .unwrap();
        assert_eq!(runner.mut_stats(GcKeyMode::txn).write.seek, 1);
        assert_eq!(runner.mut_stats(GcKeyMode::txn).write.next, 100 * 2);
    }

    #[test]
    fn test_raw_gc_keys() {
        // init engine and gc runner
        let mut cfg = DbConfig::default();
        cfg.defaultcf.disable_auto_compactions = true;
        cfg.defaultcf.dynamic_level_bytes = false;
        let dir = tempfile::TempDir::new().unwrap();
        let builder = TestEngineBuilder::new().path(dir.path());
        let engine = builder.build_with_cfg(&cfg).unwrap();
        let prefixed_engine = PrefixedEngine(engine);

        let (tx, _rx) = mpsc::channel();
        let cfg = GcConfig::default();
        let mut runner = GcRunner::new(
            prefixed_engine.clone(),
            RaftStoreBlackHole,
            tx,
            GcWorkerConfigManager(Arc::new(VersionTrack::new(cfg.clone())))
                .0
                .tracker("gc-woker".to_owned()),
            cfg,
        );

        let mut r1 = Region::default();
        r1.set_id(1);
        r1.mut_region_epoch().set_version(1);
        r1.set_start_key(b"".to_vec());
        r1.set_end_key(b"".to_vec());
        r1.mut_peers().push(Peer::default());
        r1.mut_peers()[0].set_store_id(1);

        let mut host = CoprocessorHost::<RocksEngine>::default();
        let ri_provider = Arc::new(RegionInfoAccessor::new(&mut host));
        host.on_region_changed(&r1, RegionChangeEvent::Create, StateRole::Leader);
        // Init env end...

        // Prepare data
        let key_a = b"raaaaaaaaaaa";
        let key_b = b"rbbbbbbbbbbb";

        // All data in engine. (key,expir_ts,is_delete,expect_exist)
        let test_raws = vec![
            (key_a, 130, true, true), // ts(130) > safepoint
            (key_a, 120, true, true), // ts(120) = safepoint
            (key_a, 100, true, false),
            (key_a, 50, false, false),
            (key_a, 10, false, false),
            (key_a, 5, false, false),
            (key_b, 50, true, false),
            (key_b, 20, false, false),
            (key_b, 10, false, false),
        ];

        let modifies = test_raws
            .clone()
            .into_iter()
            .map(|(key, ts, is_delete, _expect_exist)| {
                (
                    ApiV2::encode_raw_key(key, Some(ts.into())),
                    ApiV2::encode_raw_value(RawValue {
                        user_value: &[0; 10][..],
                        expire_ts: Some(10),
                        is_delete,
                    }),
                )
            })
            .map(|(k, v)| Modify::Put(CF_DEFAULT, k, v))
            .collect();

        let ctx = Context {
            api_version: ApiVersion::V2,
            ..Default::default()
        };
        let batch = WriteData::from_modifies(modifies);

        prefixed_engine.write(&ctx, batch).unwrap();

        // Simulate the keys passed in from the compaction filter
        let test_keys = vec![key_a, key_b];

        let to_gc_keys: Vec<Key> = test_keys
            .into_iter()
            .map(|key| ApiV2::encode_raw_key(key, None))
            .collect();

        runner
            .raw_gc_keys(to_gc_keys, TimeStamp::new(120), Some((1, ri_provider)))
            .unwrap();

        assert_eq!(7, runner.mut_stats(GcKeyMode::raw).data.next);
        assert_eq!(2, runner.mut_stats(GcKeyMode::raw).data.seek);

        let snapshot = prefixed_engine.snapshot_on_kv_engine(&[], &[]).unwrap();

        test_raws
            .clone()
            .into_iter()
            .for_each(|(key, ts, _is_delete, expect_exist)| {
                let engine_key = ApiV2::encode_raw_key(key, Some(ts.into()));
                let entry = snapshot.get(&Key::from_encoded(engine_key.into_encoded()));
                assert_eq!(entry.unwrap().is_some(), expect_exist);
            });
    }

    #[test]
    fn test_gc_keys_scan_range_limit() {
        let engine = TestEngineBuilder::new().build().unwrap();
        let prefixed_engine = PrefixedEngine(engine.clone());

        let (tx, _rx) = mpsc::channel();
        let cfg = GcConfig::default();
        let mut runner = GcRunner::new(
            prefixed_engine.clone(),
            RaftStoreBlackHole,
            tx,
            GcWorkerConfigManager(Arc::new(VersionTrack::new(cfg.clone())))
                .0
                .tracker("gc-woker".to_owned()),
            cfg,
        );

        let mut r1 = Region::default();
        r1.set_id(1);
        r1.mut_region_epoch().set_version(1);
        r1.set_start_key(b"".to_vec());
        r1.set_end_key(b"".to_vec());
        r1.mut_peers().push(Peer::default());
        r1.mut_peers()[0].set_store_id(1);

        let mut host = CoprocessorHost::<RocksEngine>::default();
        let ri_provider = Arc::new(RegionInfoAccessor::new(&mut host));
        host.on_region_changed(&r1, RegionChangeEvent::Create, StateRole::Leader);

        let db = engine.kv_engine().as_inner().clone();
        let cf = get_cf_handle(&db, CF_WRITE).unwrap();
        // Generate some tombstone
        for i in 10u64..30 {
            must_rollback(&prefixed_engine, b"k2\x00", i, true);
        }
        db.flush_cf(cf, true).unwrap();
        must_gc(&prefixed_engine, b"k2\x00", 30);

        // Test tombstone counter works
        assert_eq!(runner.mut_stats(GcKeyMode::txn).write.seek_tombstone, 0);
        runner
            .gc_keys(
                vec![Key::from_raw(b"k2\x00")],
                TimeStamp::new(200),
                Some((1, ri_provider.clone())),
            )
            .unwrap();
        assert_eq!(runner.mut_stats(GcKeyMode::txn).write.seek_tombstone, 20);

        // gc_keys with single key
        runner
            .mut_stats(GcKeyMode::txn)
            .mut_cf_statistics(CF_WRITE)
            .seek_tombstone = 0;
        assert_eq!(runner.mut_stats(GcKeyMode::txn).write.seek_tombstone, 0);
        runner
            .gc_keys(
                vec![Key::from_raw(b"k2")],
                TimeStamp::new(200),
                Some((1, ri_provider.clone())),
            )
            .unwrap();
        assert_eq!(runner.mut_stats(GcKeyMode::txn).write.seek_tombstone, 0);

        // gc_keys with multiple key
        runner
            .mut_stats(GcKeyMode::txn)
            .mut_cf_statistics(CF_WRITE)
            .seek_tombstone = 0;
        assert_eq!(runner.mut_stats(GcKeyMode::txn).write.seek_tombstone, 0);
        runner
            .gc_keys(
                vec![Key::from_raw(b"k1"), Key::from_raw(b"k2")],
                TimeStamp::new(200),
                Some((1, ri_provider.clone())),
            )
            .unwrap();
        assert_eq!(runner.mut_stats(GcKeyMode::txn).write.seek_tombstone, 0);

        // Test rebuilding snapshot when GC write batch limit reached
        // (gc_info.is_completed == false). Build a key with versions that will
        // just reach the limit `MAX_TXN_WRITE_SIZE`.
        let key_size = Modify::Delete(CF_WRITE, Key::from_raw(b"k2").append_ts(1.into())).size();
        // versions = ceil(MAX_TXN_WRITE_SIZE/write_size) + 3
        // Write CF: Put@N, Put@N-2,    Put@N-4, ... Put@5,   Put@3
        //                 ^            ^^^^^^^^^^^^^^^^^^^
        //           safepoint=N-1      Deleted in the first batch,
        // `ceil(MAX_TXN_WRITE_SIZE/write_size)` versions.
        let versions = (MAX_TXN_WRITE_SIZE - 1) / key_size + 4;
        for start_ts in (1..versions).map(|x| x as u64 * 2) {
            let commit_ts = start_ts + 1;
            must_prewrite_put(&prefixed_engine, b"k2", b"v2", b"k2", start_ts);
            must_commit(&prefixed_engine, b"k2", start_ts, commit_ts);
        }
        db.flush_cf(cf, true).unwrap();
        let safepoint = versions as u64 * 2;

        runner
            .mut_stats(GcKeyMode::txn)
            .mut_cf_statistics(CF_DEFAULT)
            .seek_tombstone = 0;
        runner
            .gc_keys(
                vec![Key::from_raw(b"k2")],
                safepoint.into(),
                Some((1, ri_provider)),
            )
            .unwrap();
        // The first batch will leave tombstones that will be seen while processing the
        // second batch, but it will be seen in `next` after seeking the latest
        // unexpired version, therefore `seek_tombstone` is not affected.
        assert_eq!(runner.mut_stats(GcKeyMode::txn).write.seek_tombstone, 0);
        // ... and next_tombstone indicates there's indeed more than one batches.
        assert_eq!(
            runner.mut_stats(GcKeyMode::txn).write.next_tombstone,
            versions - 3
        );
    }

    #[test]
    fn delete_range_when_worker_is_full() {
        let engine = PrefixedEngine(TestEngineBuilder::new().build().unwrap());
        must_prewrite_put(&engine, b"key", b"value", b"key", 10);
        must_commit(&engine, b"key", 10, 20);
        let db = engine.kv_engine().as_inner().clone();
        let cf = get_cf_handle(&db, CF_WRITE).unwrap();
        db.flush_cf(cf, true).unwrap();

        let gate = FeatureGate::default();
        gate.set_version("5.0.0").unwrap();
        let (tx, _rx) = mpsc::channel();

        let mut gc_worker = GcWorker::new(
            engine.clone(),
            RaftStoreBlackHole,
            tx,
            GcConfig::default(),
            gate,
        );

        // Before starting gc_worker, fill the scheduler to full.
        for _ in 0..GC_MAX_PENDING_TASKS {
            gc_worker
                .scheduler()
                .schedule(GcTask::Gc {
                    region_id: 0,
                    start_key: vec![],
                    end_key: vec![],
                    safe_point: TimeStamp::from(100),
                    callback: Box::new(|_res| {}),
                })
                .unwrap();
        }
        // Then, it will fail to schedule another gc command.
        let (tx, rx) = mpsc::channel();
        gc_worker
            .gc(
                TimeStamp::from(1),
                Box::new(move |res| {
                    tx.send(res).unwrap();
                }),
            )
            .unwrap_err();
        rx.recv().unwrap().unwrap_err();

        let (tx, rx) = mpsc::channel();
        // When the gc_worker is full, scheduling an unsafe destroy range task should be
        // still allowed.
        gc_worker
            .unsafe_destroy_range(
                Context::default(),
                Key::from_raw(b"a"),
                Key::from_raw(b"z"),
                Box::new(move |res| {
                    tx.send(res).unwrap();
                }),
            )
            .unwrap();

        gc_worker.start().unwrap();

        // After the worker starts running, the destroy range task should run,
        // and the key in the range will be deleted.
        rx.recv_timeout(Duration::from_secs(10)).unwrap().unwrap();
        must_get_none(&engine, b"key", 30);
    }
}<|MERGE_RESOLUTION|>--- conflicted
+++ resolved
@@ -1270,13 +1270,7 @@
 pub mod test_gc_worker {
     use std::sync::Arc;
 
-<<<<<<< HEAD
-    use api_version::{ApiV2, KvFormat, RawValue};
-    use causal_ts::CausalTsProvider;
-    use engine_rocks::{util::get_cf_handle, RocksEngine, RocksSnapshot};
-=======
     use engine_rocks::{RocksEngine, RocksSnapshot};
->>>>>>> aed26582
     use engine_traits::KvEngine;
     use kvproto::{
         kvrpcpb::Context,
@@ -1417,6 +1411,7 @@
     };
 
     use api_version::{ApiV2, KvFormat, RawValue};
+    use causal_ts::CausalTsProvider;
     use engine_rocks::{util::get_cf_handle, RocksEngine};
     use futures::executor::block_on;
     use kvproto::{
