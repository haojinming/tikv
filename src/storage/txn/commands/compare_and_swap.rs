// Copyright 2021 TiKV Project Authors. Licensed under Apache-2.0.

// #[PerformanceCriticalPath]
use api_version::{match_template_api_version, KvFormat, RawValue};
use engine_traits::{raw_ttl::ttl_to_expire_ts, CfName};
use kvproto::kvrpcpb::ApiVersion;
use raw::RawStore;
<<<<<<< HEAD
use tikv_kv::{SnapshotExt, Statistics};
=======
use tikv_kv::Statistics;
>>>>>>> 53ff9565
use txn_types::{Key, TimeStamp, Value};

use crate::storage::{
    kv::{Modify, WriteData},
    lock_manager::LockManager,
    raw,
    txn::{
        commands::{
            Command, CommandExt, ResponsePolicy, TypedCommand, WriteCommand, WriteContext,
            WriteResult,
        },
        ErrorInner, Result,
    },
    ProcessResult, Snapshot,
};

// TODO: consider add `KvFormat` generic parameter.
command! {
    /// RawCompareAndSwap checks whether the previous value of the key equals to the given value.
    /// If they are equal, write the new value. The bool indicates whether they are equal.
    /// The previous value is always returned regardless of whether the new value is set.
    RawCompareAndSwap:
        cmd_ty => (Option<Value>, bool),
        display => "kv::command::raw_compare_and_swap {:?}", (ctx),
        content => {
            cf: CfName,
            key: Key,
            previous_value: Option<Value>,
            value: Value,
            ttl: u64,
            api_version: ApiVersion,
            data_ts: Option<TimeStamp>,
        }
}

impl CommandExt for RawCompareAndSwap {
    ctx!();
    tag!(raw_compare_and_swap);
    gen_lock!(key);

    fn write_bytes(&self) -> usize {
        self.key.as_encoded().len() + self.value.len()
    }
}

impl<S: Snapshot, L: LockManager> WriteCommand<S, L> for RawCompareAndSwap {
    fn process_write(self, snapshot: S, _: WriteContext<'_, L>) -> Result<WriteResult> {
<<<<<<< HEAD
        if !snapshot.ext().is_max_ts_synced() {
            return Err(ErrorInner::MaxTimestampNotSynced {
                region_id: self.ctx.get_region_id(),
                start_ts: TimeStamp::zero(),
            }
            .into());
        }

=======
>>>>>>> 53ff9565
        let (cf, mut key, value, previous_value, ctx) =
            (self.cf, self.key, self.value, self.previous_value, self.ctx);
        let mut data = vec![];
        let old_value = RawStore::new(snapshot, self.api_version).raw_get_key_value(
            cf,
            &key,
            &mut Statistics::default(),
        )?;

        let pr = if old_value == previous_value {
            let raw_value = RawValue {
                user_value: value,
                expire_ts: ttl_to_expire_ts(self.ttl),
                is_delete: false,
            };
            let encoded_raw_value = match_template_api_version!(
                API,
                match self.api_version {
                    ApiVersion::API => API::encode_raw_value_owned(raw_value),
                }
            );
            if let Some(ts) = self.data_ts {
                key = key.append_ts(ts);
            }
            let m = Modify::Put(cf, key, encoded_raw_value);
            data.push(m);
            ProcessResult::RawCompareAndSwapRes {
                previous_value: old_value,
                succeed: true,
            }
        } else {
            ProcessResult::RawCompareAndSwapRes {
                previous_value: old_value,
                succeed: false,
            }
        };
        fail_point!("txn_commands_compare_and_swap");
        let rows = data.len();
        let mut to_be_write = WriteData::from_modifies(data);
        to_be_write.set_allowed_on_disk_almost_full();
        Ok(WriteResult {
            ctx,
            to_be_write,
            rows,
            pr,
            lock_info: None,
            lock_guards: vec![],
            response_policy: ResponsePolicy::OnApplied,
        })
    }
}

#[cfg(test)]
mod tests {
    use api_version::test_kv_format_impl;
    use concurrency_manager::ConcurrencyManager;
    use engine_traits::CF_DEFAULT;
    use kvproto::kvrpcpb::Context;

    use super::*;
    use crate::storage::{lock_manager::DummyLockManager, Engine, Statistics, TestEngineBuilder};

    #[test]
    fn test_cas_basic() {
        test_kv_format_impl!(test_cas_basic_impl);
    }

    /// Note: for API V2, TestEngine don't support MVCC reading, so
    /// `pre_propose` observer is ignored, and no timestamp will be append
    /// to key. The full test of `RawCompareAndSwap` is in
    /// `src/storage/mod.rs`.
    fn test_cas_basic_impl<F: KvFormat>() {
        let engine = TestEngineBuilder::new().build().unwrap();
        let cm = concurrency_manager::ConcurrencyManager::new(1.into());
        let key = b"rk";

        let encoded_key = F::encode_raw_key(key, None);
        let mut ts = if F::TAG == kvproto::kvrpcpb::ApiVersion::V2 {
            Some(TimeStamp::from(100))
        } else {
            None
        };

        let cmd = RawCompareAndSwap::new(
            CF_DEFAULT,
            encoded_key.clone(),
            None,
            b"v1".to_vec(),
            0,
            F::TAG,
            ts,
            Context::default(),
        );
        let (prev_val, succeed) = sched_command(&engine, cm.clone(), cmd).unwrap();
        assert!(prev_val.is_none());
        assert!(succeed);

        ts = ts.map(|t| t.next());
        let cmd = RawCompareAndSwap::new(
            CF_DEFAULT,
            encoded_key.clone(),
            None,
            b"v2".to_vec(),
            1,
            F::TAG,
            ts,
            Context::default(),
        );
        let (prev_val, succeed) = sched_command(&engine, cm.clone(), cmd).unwrap();
        assert_eq!(prev_val, Some(b"v1".to_vec()));
        assert!(!succeed);

        ts = ts.map(|t| t.next());
        let cmd = RawCompareAndSwap::new(
            CF_DEFAULT,
            encoded_key,
            Some(b"v1".to_vec()),
            b"v3".to_vec(),
            2,
            F::TAG,
            ts,
            Context::default(),
        );
        let (prev_val, succeed) = sched_command(&engine, cm, cmd).unwrap();
        assert_eq!(prev_val, Some(b"v1".to_vec()));
        assert!(succeed);
    }

    pub fn sched_command<E: Engine>(
        engine: &E,
        cm: ConcurrencyManager,
        cmd: TypedCommand<(Option<Value>, bool)>,
    ) -> Result<(Option<Value>, bool)> {
        let snap = engine.snapshot(Default::default())?;
        use kvproto::kvrpcpb::ExtraOp;
        let mut statistic = Statistics::default();
        let context = WriteContext {
            lock_mgr: &DummyLockManager {},
            concurrency_manager: cm,
            extra_op: ExtraOp::Noop,
            statistics: &mut statistic,
            async_apply_prewrite: false,
        };
        let ret = cmd.cmd.process_write(snap, context)?;
        match ret.pr {
            ProcessResult::RawCompareAndSwapRes {
                previous_value,
                succeed,
            } => {
                if succeed {
                    let ctx = Context::default();
                    engine.write(&ctx, ret.to_be_write).unwrap();
                }
                Ok((previous_value, succeed))
            }
            _ => unreachable!(),
        }
    }

    #[test]
    fn test_cas_process_write() {
        test_kv_format_impl!(test_cas_process_write_impl);
    }

    fn test_cas_process_write_impl<F: KvFormat>() {
        let engine = TestEngineBuilder::new().build().unwrap();
        let cm = concurrency_manager::ConcurrencyManager::new(1.into());
        let raw_key = b"rk";
        let raw_value = b"valuek";
        let encode_ts = if F::TAG == kvproto::kvrpcpb::ApiVersion::V2 {
            Some(TimeStamp::from(100))
        } else {
            None
        };
        let ttl = 30;
        let encode_value = RawValue {
            user_value: raw_value.to_vec(),
            expire_ts: ttl_to_expire_ts(ttl),
            is_delete: false,
        };
        let cmd = RawCompareAndSwap::new(
            CF_DEFAULT,
            F::encode_raw_key(raw_key, None),
            None,
            raw_value.to_vec(),
            ttl,
            F::TAG,
            encode_ts,
            Context::default(),
        );
        let mut statistic = Statistics::default();
        let snap = engine.snapshot(Default::default()).unwrap();
        let context = WriteContext {
            lock_mgr: &DummyLockManager {},
            concurrency_manager: cm,
            extra_op: kvproto::kvrpcpb::ExtraOp::Noop,
            statistics: &mut statistic,
            async_apply_prewrite: false,
        };
        let cmd: Command = cmd.into();
        let write_result = cmd.process_write(snap, context).unwrap();
        let modifies_with_ts = vec![Modify::Put(
            CF_DEFAULT,
            F::encode_raw_key(raw_key, encode_ts),
            F::encode_raw_value_owned(encode_value),
        )];
        assert_eq!(write_result.to_be_write.modifies, modifies_with_ts)
    }
}<|MERGE_RESOLUTION|>--- conflicted
+++ resolved
@@ -1,18 +1,19 @@
 // Copyright 2021 TiKV Project Authors. Licensed under Apache-2.0.
 
 // #[PerformanceCriticalPath]
+use std::sync::Arc;
+
 use api_version::{match_template_api_version, KvFormat, RawValue};
+use causal_ts::CausalTs;
 use engine_traits::{raw_ttl::ttl_to_expire_ts, CfName};
+use futures::executor::block_on;
 use kvproto::kvrpcpb::ApiVersion;
 use raw::RawStore;
-<<<<<<< HEAD
 use tikv_kv::{SnapshotExt, Statistics};
-=======
-use tikv_kv::Statistics;
->>>>>>> 53ff9565
 use txn_types::{Key, TimeStamp, Value};
 
 use crate::storage::{
+    get_causal_ts, get_raw_key_guard,
     kv::{Modify, WriteData},
     lock_manager::LockManager,
     raw,
@@ -41,7 +42,7 @@
             value: Value,
             ttl: u64,
             api_version: ApiVersion,
-            data_ts: Option<TimeStamp>,
+            causal_ts_provider: Option<Arc<CausalTs>>,
         }
 }
 
@@ -56,8 +57,7 @@
 }
 
 impl<S: Snapshot, L: LockManager> WriteCommand<S, L> for RawCompareAndSwap {
-    fn process_write(self, snapshot: S, _: WriteContext<'_, L>) -> Result<WriteResult> {
-<<<<<<< HEAD
+    fn process_write(self, snapshot: S, wctx: WriteContext<'_, L>) -> Result<WriteResult> {
         if !snapshot.ext().is_max_ts_synced() {
             return Err(ErrorInner::MaxTimestampNotSynced {
                 region_id: self.ctx.get_region_id(),
@@ -66,8 +66,8 @@
             .into());
         }
 
-=======
->>>>>>> 53ff9565
+        let provider = self.causal_ts_provider.clone();
+        let concurrency_manager = wctx.concurrency_manager.clone();
         let (cf, mut key, value, previous_value, ctx) =
             (self.cf, self.key, self.value, self.previous_value, self.ctx);
         let mut data = vec![];
@@ -77,7 +77,7 @@
             &mut Statistics::default(),
         )?;
 
-        let pr = if old_value == previous_value {
+        let (pr, lock_guards) = if old_value == previous_value {
             let raw_value = RawValue {
                 user_value: value,
                 expire_ts: ttl_to_expire_ts(self.ttl),
@@ -89,20 +89,43 @@
                     ApiVersion::API => API::encode_raw_value_owned(raw_value),
                 }
             );
-            if let Some(ts) = self.data_ts {
+
+            let lock_guard = block_on(get_raw_key_guard(&provider, concurrency_manager));
+            if let Err(e) = lock_guard {
+                panic!("error {}", e);
+            }
+            let lock_guard = lock_guard.unwrap();
+            let lock_guards = if let Some(lock_guard) = lock_guard {
+                vec![lock_guard]
+            } else {
+                vec![]
+            };
+            let ts = block_on(get_causal_ts(&provider));
+            if let Err(e) = ts {
+                panic!("error {}", e);
+            }
+            let ts = ts.unwrap();
+            if let Some(ts) = ts {
                 key = key.append_ts(ts);
             }
+
             let m = Modify::Put(cf, key, encoded_raw_value);
             data.push(m);
-            ProcessResult::RawCompareAndSwapRes {
-                previous_value: old_value,
-                succeed: true,
-            }
+            (
+                ProcessResult::RawCompareAndSwapRes {
+                    previous_value: old_value,
+                    succeed: true,
+                },
+                lock_guards,
+            )
         } else {
-            ProcessResult::RawCompareAndSwapRes {
-                previous_value: old_value,
-                succeed: false,
-            }
+            (
+                ProcessResult::RawCompareAndSwapRes {
+                    previous_value: old_value,
+                    succeed: false,
+                },
+                vec![],
+            )
         };
         fail_point!("txn_commands_compare_and_swap");
         let rows = data.len();
@@ -114,7 +137,7 @@
             rows,
             pr,
             lock_info: None,
-            lock_guards: vec![],
+            lock_guards,
             response_policy: ResponsePolicy::OnApplied,
         })
     }
@@ -237,11 +260,6 @@
         let cm = concurrency_manager::ConcurrencyManager::new(1.into());
         let raw_key = b"rk";
         let raw_value = b"valuek";
-        let encode_ts = if F::TAG == kvproto::kvrpcpb::ApiVersion::V2 {
-            Some(TimeStamp::from(100))
-        } else {
-            None
-        };
         let ttl = 30;
         let encode_value = RawValue {
             user_value: raw_value.to_vec(),
@@ -255,7 +273,7 @@
             raw_value.to_vec(),
             ttl,
             F::TAG,
-            encode_ts,
+            None,
             Context::default(),
         );
         let mut statistic = Statistics::default();
@@ -271,7 +289,7 @@
         let write_result = cmd.process_write(snap, context).unwrap();
         let modifies_with_ts = vec![Modify::Put(
             CF_DEFAULT,
-            F::encode_raw_key(raw_key, encode_ts),
+            F::encode_raw_key(raw_key, None),
             F::encode_raw_value_owned(encode_value),
         )];
         assert_eq!(write_result.to_be_write.modifies, modifies_with_ts)
