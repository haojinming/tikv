--- conflicted
+++ resolved
@@ -93,11 +93,8 @@
     RawGetRequest,
 };
 use kvproto::pdpb::QueryKind;
-<<<<<<< HEAD
 use kvproto::raft_cmdpb::{CmdType, Request as RaftRequest};
-=======
 use pd_client::FeatureGate;
->>>>>>> b394b4d1
 use raftstore::store::{util::build_key_range, TxnExt};
 use raftstore::store::{ReadStats, WriteStats};
 use rand::prelude::*;
@@ -233,11 +230,8 @@
         flow_controller: Arc<FlowController>,
         reporter: R,
         resource_tag_factory: ResourceTagFactory,
-<<<<<<< HEAD
         causal_ts_provider: Option<Arc<dyn CausalTsProvider>>,
-=======
         feature_gate: FeatureGate,
->>>>>>> b394b4d1
     ) -> Result<Self> {
         let sched = TxnScheduler::new(
             engine.clone(),
@@ -2822,11 +2816,8 @@
             Arc::new(FlowController::empty()),
             DummyReporter,
             self.resource_tag_factory,
-<<<<<<< HEAD
             causal_ts_provider,
-=======
             latest_feature_gate(),
->>>>>>> b394b4d1
         )
     }
 
@@ -2854,11 +2845,8 @@
             Arc::new(FlowController::empty()),
             DummyReporter,
             ResourceTagFactory::new_for_test(),
-<<<<<<< HEAD
             causal_ts_provider,
-=======
             latest_feature_gate(),
->>>>>>> b394b4d1
         )
     }
 }
@@ -9002,12 +8990,7 @@
 
     #[test]
     fn test_raw_mvcc_snapshot() {
-<<<<<<< HEAD
-        use tikv_kv::Iterator;
-        let storage = TestStorageBuilder::new(DummyLockManager {}, ApiVersion::V2)
-=======
         let storage = TestStorageBuilder::new(DummyLockManager, ApiVersion::V2)
->>>>>>> b394b4d1
             .build()
             .unwrap();
         let (tx, rx) = channel();
@@ -9016,11 +8999,7 @@
             ..Default::default()
         };
 
-<<<<<<< HEAD
-        let test_data = vec![
-=======
         let raw_test_data = vec![
->>>>>>> b394b4d1
             (b"r\0a".to_vec(), b"aa".to_vec(), 10),
             (b"r\0aa".to_vec(), b"aaa".to_vec(), 20),
             (b"r\0b".to_vec(), b"bb".to_vec(), 30),
@@ -9035,8 +9014,6 @@
             (b"r\0cc".to_vec(), b"n_ccc".to_vec(), 120),
         ];
 
-<<<<<<< HEAD
-=======
         let test_data: Vec<(Vec<u8>, Vec<u8>, u64)> = raw_test_data
             .into_iter()
             .map(|(key, val, ts)| {
@@ -9047,7 +9024,6 @@
                 )
             })
             .collect();
->>>>>>> b394b4d1
         let ttl = 30;
         // Write key-value pairs one by one
         for (key, value, _) in test_data.clone() {
@@ -9082,18 +9058,6 @@
             iter.next().unwrap();
         }
 
-<<<<<<< HEAD
-        let decoded_pairs: Vec<(Vec<u8>, Vec<u8>)> = pairs
-            .into_iter()
-            .map(|(key, value)| {
-                let (user_key, _) =
-                    APIV2::decode_raw_key_owned(Key::from_encoded(key), true).unwrap();
-                (user_key, value)
-            })
-            .collect();
-
-=======
->>>>>>> b394b4d1
         let ret_data: Vec<(Vec<u8>, Vec<u8>)> = test_data
             .clone()
             .into_iter()
@@ -9101,45 +9065,23 @@
             .map(|(key, val, _)| (key, val))
             .collect();
 
-<<<<<<< HEAD
-        assert_eq!(decoded_pairs, ret_data);
-        let raw_key = APIV2::encode_raw_key_owned(b"r\0z".to_vec(), None);
-        iter.seek_for_prev(&raw_key).unwrap();
-        let mut pairs = vec![];
-=======
         assert_eq!(pairs, ret_data);
         let raw_key = APIV2::encode_raw_key_owned(b"r\0z".to_vec(), None);
         iter.seek_for_prev(&raw_key).unwrap();
         pairs.clear();
->>>>>>> b394b4d1
         while iter.valid().unwrap() {
             pairs.push((iter.key().to_owned(), iter.value().to_owned()));
             iter.prev().unwrap();
         }
-<<<<<<< HEAD
-        let decoded_pairs: Vec<(Vec<u8>, Vec<u8>)> = pairs
-            .into_iter()
-            .map(|(key, value)| {
-                let (user_key, _) =
-                    APIV2::decode_raw_key_owned(Key::from_encoded(key), true).unwrap();
-                (user_key, value)
-            })
-            .collect();
-=======
->>>>>>> b394b4d1
         let ret_data: Vec<(Vec<u8>, Vec<u8>)> = test_data
             .into_iter()
             .skip(6)
             .rev()
             .map(|(key, val, _)| (key, val))
             .collect();
-<<<<<<< HEAD
-        assert_eq!(decoded_pairs, ret_data);
-=======
         assert_eq!(pairs, ret_data);
 
         // two way direction scan is not supported.
         assert_eq!(iter.next().is_err(), true);
->>>>>>> b394b4d1
     }
 }