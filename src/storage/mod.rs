// Copyright 2016 TiKV Project Authors. Licensed under Apache-2.0.

// #[PerformanceCriticalPath]

//! This module contains TiKV's transaction layer. It lowers high-level, transactional
//! commands to low-level (raw key-value) interactions with persistent storage.
//!
//! This module is further split into layers: [`txn`](txn) lowers transactional commands to
//! key-value operations on an MVCC abstraction. [`mvcc`](mvcc) is our MVCC implementation.
//! [`kv`](kv) is an abstraction layer over persistent storage.
//!
//! Other responsibilities of this module are managing latches (see [`latch`](txn::latch)), deadlock
//! and wait handling (see [`lock_manager`](lock_manager)), sche
//! duling command execution (see
//! [`txn::scheduler`](txn::scheduler)), and handling commands from the raw and versioned APIs (in
//! the [`Storage`](Storage) struct).
//!
//! For more information about TiKV's transactions, see the [sig-txn docs](https://github.com/tikv/sig-transaction/tree/master/doc).
//!
//! Some important types are:
//!
//! * the [`Engine`](kv::Engine) trait and related traits, which abstracts over underlying storage,
//! * the [`MvccTxn`](mvcc::txn::MvccTxn) struct, which is the primary object in the MVCC
//!   implementation,
//! * the commands in the [`commands`](txn::commands) module, which are how each command is implemented,
//! * the [`Storage`](Storage) struct, which is the primary entry point for this module.
//!
//! Related code:
//!
//! * the [`kv`](crate::server::service::kv) module, which is the interface for TiKV's APIs,
//! * the [`lock_manager](crate::server::lock_manager), which takes part in lock and deadlock
//!   management,
//! * [`gc_worker`](crate::server::gc_worker), which drives garbage collection of old values,
//! * the [`txn_types](::txn_types) crate, some important types for this module's interface,
//! * the [`kvproto`](::kvproto) crate, which defines TiKV's protobuf API and includes some
//!   documentation of the commands implemented here,
//! * the [`test_storage`](::test_storage) crate, integration tests for this module,
//! * the [`engine_traits`](::engine_traits) crate, more detail of the engine abstraction.

pub mod config;
pub mod config_manager;
pub mod errors;
pub mod kv;
pub mod lock_manager;
pub(crate) mod metrics;
pub mod mvcc;
pub mod raw;
pub mod txn;

mod read_pool;
mod types;

pub use self::{
    errors::{get_error_kind_from_header, get_tag_from_header, Error, ErrorHeaderKind, ErrorInner},
    kv::{
        CfStatistics, Cursor, CursorBuilder, Engine, FlowStatistics, FlowStatsReporter, Iterator,
        PerfStatisticsDelta, PerfStatisticsInstant, RocksEngine, ScanMode, Snapshot,
        StageLatencyStats, Statistics, TestEngineBuilder,
    },
    raw::RawStore,
    read_pool::{build_read_pool, build_read_pool_for_test},
    txn::{Latches, Lock as LatchLock, ProcessResult, Scanner, SnapshotStore, Store},
    types::{PessimisticLockRes, PrewriteResult, SecondaryLocksStatus, StorageCallback, TxnStatus},
};
use self::{kv::SnapContext, test_util::latest_feature_gate};

use crate::read_pool::{ReadPool, ReadPoolHandle};
use crate::storage::metrics::CommandKind;
use crate::storage::mvcc::MvccReader;
use crate::storage::txn::commands::{RawAtomicStore, RawCompareAndSwap};
use crate::storage::txn::flow_controller::FlowController;

use crate::server::lock_manager::waiter_manager;
use crate::storage::{
    config::Config,
    kv::{with_tls_engine, Modify, WriteData},
    lock_manager::{DummyLockManager, LockManager},
    metrics::*,
    mvcc::PointGetterBuilder,
    txn::{commands::TypedCommand, scheduler::Scheduler as TxnScheduler, Command},
    types::StorageCallbackType,
};

use api_version::{APIVersion, KeyMode, RawValue, APIV1, APIV2};
use concurrency_manager::ConcurrencyManager;
use engine_traits::{raw_ttl::ttl_to_expire_ts, CfName, CF_DEFAULT, CF_LOCK, CF_WRITE, DATA_CFS};
use futures::prelude::*;
use kvproto::kvrpcpb::ApiVersion;
use kvproto::kvrpcpb::{
    ChecksumAlgorithm, CommandPri, Context, GetRequest, IsolationLevel, KeyRange, LockInfo,
    RawGetRequest,
};
use kvproto::pdpb::QueryKind;
use pd_client::FeatureGate;
use raftstore::store::{util::build_key_range, TxnExt};
use raftstore::store::{ReadStats, WriteStats};
use rand::prelude::*;
use resource_metering::{FutureExt, ResourceTagFactory};
use std::marker::PhantomData;
use std::{
    borrow::Cow,
    iter,
    sync::{
        atomic::{self, AtomicBool},
        Arc,
    },
};
use tikv_kv::SnapshotExt;
use tikv_util::quota_limiter::QuotaLimiter;
use tikv_util::time::{duration_to_ms, Instant, ThreadReadId};
use txn_types::{Key, KvPair, Lock, OldValues, TimeStamp, TsSet, Value};

pub type Result<T> = std::result::Result<T, Error>;
pub type Callback<T> = Box<dyn FnOnce(Result<T>) + Send>;

/// [`Storage`](Storage) implements transactional KV APIs and raw KV APIs on a given [`Engine`].
/// An [`Engine`] provides low level KV functionality. [`Engine`] has multiple implementations.
/// When a TiKV server is running, a [`RaftKv`](crate::server::raftkv::RaftKv) will be the
/// underlying [`Engine`] of [`Storage`]. The other two types of engines are for test purpose.
///
///[`Storage`] is reference counted and cloning [`Storage`] will just increase the reference counter.
/// Storage resources (i.e. threads, engine) will be released when all references are dropped.
///
/// Notice that read and write methods may not be performed over full data in most cases, i.e. when
/// underlying engine is [`RaftKv`](crate::server::raftkv::RaftKv),
/// which limits data access in the range of a single region
/// according to specified `ctx` parameter. However,
/// [`unsafe_destroy_range`](crate::server::gc_worker::GcTask::UnsafeDestroyRange) is the only exception.
/// It's always performed on the whole TiKV.
///
/// Operations of [`Storage`](Storage) can be divided into two types: MVCC operations and raw operations.
/// MVCC operations uses MVCC keys, which usually consist of several physical keys in different
/// CFs. In default CF and write CF, the key will be memcomparable-encoded and append the timestamp
/// to it, so that multiple versions can be saved at the same time.
/// Raw operations use raw keys, which are saved directly to the engine without memcomparable-
/// encoding and appending timestamp.
pub struct Storage<E: Engine, L: LockManager, Api: APIVersion> {
    // TODO: Too many Arcs, would be slow when clone.
    engine: E,

    sched: TxnScheduler<E, L>,

    /// The thread pool used to run most read operations.
    read_pool: ReadPoolHandle,

    concurrency_manager: ConcurrencyManager,

    /// How many strong references. Thread pool and workers will be stopped
    /// once there are no more references.
    // TODO: This should be implemented in thread pool and worker.
    refs: Arc<atomic::AtomicUsize>,

    // Fields below are storage configurations.
    max_key_size: usize,

    resource_tag_factory: ResourceTagFactory,

    api_version: ApiVersion, // TODO: remove this. Use `Api` instead.

    quota_limiter: Arc<QuotaLimiter>,

    _phantom: PhantomData<Api>,
}

/// Storage for Api V1
/// To be convenience for test cases unrelated to RawKV.
pub type StorageApiV1<E, L> = Storage<E, L, APIV1>;

impl<E: Engine, L: LockManager, Api: APIVersion> Clone for Storage<E, L, Api> {
    #[inline]
    fn clone(&self) -> Self {
        let refs = self.refs.fetch_add(1, atomic::Ordering::SeqCst);

        trace!(
            "Storage referenced"; "original_ref" => refs
        );

        Self {
            engine: self.engine.clone(),
            sched: self.sched.clone(),
            read_pool: self.read_pool.clone(),
            refs: self.refs.clone(),
            max_key_size: self.max_key_size,
            concurrency_manager: self.concurrency_manager.clone(),
            api_version: self.api_version,
            resource_tag_factory: self.resource_tag_factory.clone(),
            quota_limiter: Arc::clone(&self.quota_limiter),
            _phantom: PhantomData,
        }
    }
}

impl<E: Engine, L: LockManager, Api: APIVersion> Drop for Storage<E, L, Api> {
    #[inline]
    fn drop(&mut self) {
        let refs = self.refs.fetch_sub(1, atomic::Ordering::SeqCst);

        trace!(
            "Storage de-referenced"; "original_ref" => refs
        );

        if refs != 1 {
            return;
        }

        info!("Storage stopped.");
    }
}

macro_rules! check_key_size {
    ($key_iter: expr, $max_key_size: expr, $callback: ident) => {
        for k in $key_iter {
            let key_size = k.len();
            if key_size > $max_key_size {
                $callback(Err(Error::from(ErrorInner::KeyTooLarge {
                    size: key_size,
                    limit: $max_key_size,
                })));
                return Ok(());
            }
        }
    };
}

impl<E: Engine, L: LockManager, Api: APIVersion> Storage<E, L, Api> {
    /// Create a `Storage` from given engine.
    pub fn from_engine<R: FlowStatsReporter>(
        engine: E,
        config: &Config,
        read_pool: ReadPoolHandle,
        lock_mgr: L,
        concurrency_manager: ConcurrencyManager,
        dynamic_switches: DynamicConfigs,
        flow_controller: Arc<FlowController>,
        reporter: R,
        resource_tag_factory: ResourceTagFactory,
        quota_limiter: Arc<QuotaLimiter>,
        feature_gate: FeatureGate,
    ) -> Result<Self> {
        assert_eq!(config.api_version(), Api::TAG, "Api version not match");

        let sched = TxnScheduler::new(
            engine.clone(),
            lock_mgr,
            concurrency_manager.clone(),
            config,
            dynamic_switches,
            flow_controller,
            reporter,
            resource_tag_factory.clone(),
            Arc::clone(&quota_limiter),
            feature_gate,
        );

        info!("Storage started.");

        Ok(Storage {
            engine,
            sched,
            read_pool,
            concurrency_manager,
            refs: Arc::new(atomic::AtomicUsize::new(1)),
            max_key_size: config.max_key_size,
            api_version: config.api_version(),
            resource_tag_factory,
            quota_limiter,
            _phantom: PhantomData,
        })
    }

    /// Get the underlying `Engine` of the `Storage`.
    pub fn get_engine(&self) -> E {
        self.engine.clone()
    }

    pub fn get_scheduler(&self) -> TxnScheduler<E, L> {
        self.sched.clone()
    }

    pub fn get_concurrency_manager(&self) -> ConcurrencyManager {
        self.concurrency_manager.clone()
    }

    pub fn dump_wait_for_entries(&self, cb: waiter_manager::Callback) {
        self.sched.dump_wait_for_entries(cb);
    }

    /// Get a snapshot of `engine`.
    fn snapshot(
        engine: &E,
        ctx: SnapContext<'_>,
    ) -> impl std::future::Future<Output = Result<E::Snap>> {
        kv::snapshot(engine, ctx)
            .map_err(txn::Error::from)
            .map_err(Error::from)
    }

    #[cfg(test)]
    pub fn get_snapshot(&self) -> E::Snap {
        self.engine.snapshot(Default::default()).unwrap()
    }

    pub fn release_snapshot(&self) {
        self.engine.release_snapshot();
    }

    pub fn get_readpool_queue_per_worker(&self) -> usize {
        self.read_pool.get_queue_size_per_worker()
    }

    pub fn get_normal_pool_size(&self) -> usize {
        self.read_pool.get_normal_pool_size()
    }

    #[inline]
    fn with_tls_engine<F, R>(f: F) -> R
    where
        F: FnOnce(&E) -> R,
    {
        // Safety: the read pools ensure that a TLS engine exists.
        unsafe { with_tls_engine(f) }
    }

    #[inline]
    pub fn get_api_version(&self) -> ApiVersion {
        self.api_version
    }

    /// Check the given raw kv CF name. If the given cf is empty, CF_DEFAULT will be returned.
    // TODO: refactor to use `Api` parameter.
    fn rawkv_cf(cf: &str, api_version: ApiVersion) -> Result<CfName> {
        match api_version {
            ApiVersion::V1 | ApiVersion::V1ttl => {
                // In API V1, the possible cfs are CF_DEFAULT, CF_LOCK and CF_WRITE.
                if cf.is_empty() {
                    return Ok(CF_DEFAULT);
                }
                for c in [CF_DEFAULT, CF_LOCK, CF_WRITE] {
                    if cf == c {
                        return Ok(c);
                    }
                }
                Err(Error::from(ErrorInner::InvalidCf(cf.to_owned())))
            }
            ApiVersion::V2 => {
                // API V2 doesn't allow raw requests from explicitly specifying a `cf`.
                if cf.is_empty() {
                    return Ok(CF_DEFAULT);
                }
                Err(Error::from(ErrorInner::CfDeprecated(cf.to_owned())))
            }
        }
    }

    /// Check if key range is valid
    ///
    /// - If `reverse` is true, `end_key` is less than `start_key`. `end_key` is the lower bound.
    /// - If `reverse` is false, `end_key` is greater than `start_key`. `end_key` is the upper bound.
    fn check_key_ranges(ranges: &[KeyRange], reverse: bool) -> bool {
        let ranges_len = ranges.len();
        for i in 0..ranges_len {
            let start_key = ranges[i].get_start_key();
            let mut end_key = ranges[i].get_end_key();
            if end_key.is_empty() && i + 1 != ranges_len {
                end_key = ranges[i + 1].get_start_key();
            }
            if !end_key.is_empty()
                && (!reverse && start_key >= end_key || reverse && start_key <= end_key)
            {
                return false;
            }
        }
        true
    }

    /// Check whether a raw kv command or not.
    #[inline]
    fn is_raw_command(cmd: CommandKind) -> bool {
        matches!(
            cmd,
            CommandKind::raw_batch_get_command
                | CommandKind::raw_get
                | CommandKind::raw_batch_get
                | CommandKind::raw_scan
                | CommandKind::raw_batch_scan
                | CommandKind::raw_put
                | CommandKind::raw_batch_put
                | CommandKind::raw_delete
                | CommandKind::raw_delete_range
                | CommandKind::raw_batch_delete
                | CommandKind::raw_get_key_ttl
                | CommandKind::raw_compare_and_swap
                | CommandKind::raw_atomic_store
                | CommandKind::raw_checksum
        )
    }

    /// Check whether a trancsation kv command or not.
    #[inline]
    fn is_txn_command(cmd: CommandKind) -> bool {
        !Self::is_raw_command(cmd)
    }

    /// Check api version.
    ///
    /// When config.api_version = V1: accept request of V1 only.
    /// When config.api_version = V2: accept the following:
    ///   * Request of V1 from TiDB, for compatibility.
    ///   * Request of V2 with legal prefix.
    /// See the following for detail:
    ///   * rfc: https://github.com/tikv/rfcs/blob/master/text/0069-api-v2.md.
    ///   * proto: https://github.com/pingcap/kvproto/blob/master/proto/kvrpcpb.proto, enum APIVersion.
    // TODO: refactor to use `Api` parameter.
    fn check_api_version(
        storage_api_version: ApiVersion,
        req_api_version: ApiVersion,
        cmd: CommandKind,
        keys: impl IntoIterator<Item = impl AsRef<[u8]>>,
    ) -> Result<()> {
        match (storage_api_version, req_api_version) {
            (ApiVersion::V1, ApiVersion::V1) => {}
            (ApiVersion::V1ttl, ApiVersion::V1) if Self::is_raw_command(cmd) => {
                // storage api_version = V1ttl, allow RawKV request only.
            }
            (ApiVersion::V2, ApiVersion::V1) if Self::is_txn_command(cmd) => {
                // For compatibility, accept TiDB request only.
                for key in keys {
                    if APIV2::parse_key_mode(key.as_ref()) != KeyMode::TiDB {
                        return Err(ErrorInner::invalid_key_mode(
                            cmd,
                            storage_api_version,
                            key.as_ref(),
                        )
                        .into());
                    }
                }
            }
            (ApiVersion::V2, ApiVersion::V2) if Self::is_raw_command(cmd) => {
                for key in keys {
                    if APIV2::parse_key_mode(key.as_ref()) != KeyMode::Raw {
                        return Err(ErrorInner::invalid_key_mode(
                            cmd,
                            storage_api_version,
                            key.as_ref(),
                        )
                        .into());
                    }
                }
            }
            (ApiVersion::V2, ApiVersion::V2) if Self::is_txn_command(cmd) => {
                for key in keys {
                    if APIV2::parse_key_mode(key.as_ref()) != KeyMode::Txn {
                        return Err(ErrorInner::invalid_key_mode(
                            cmd,
                            storage_api_version,
                            key.as_ref(),
                        )
                        .into());
                    }
                }
            }
            _ => {
                return Err(Error::from(ErrorInner::ApiVersionNotMatched {
                    cmd,
                    storage_api_version,
                    req_api_version,
                }));
            }
        }
        Ok(())
    }

    // TODO: refactor to use `Api` parameter.
    fn check_api_version_ranges(
        storage_api_version: ApiVersion,
        req_api_version: ApiVersion,
        cmd: CommandKind,
        ranges: impl IntoIterator<Item = (Option<impl AsRef<[u8]>>, Option<impl AsRef<[u8]>>)>,
    ) -> Result<()> {
        match (storage_api_version, req_api_version) {
            (ApiVersion::V1, ApiVersion::V1) => {}
            (ApiVersion::V1ttl, ApiVersion::V1) if Self::is_raw_command(cmd) => {
                // storage api_version = V1ttl, allow RawKV request only.
            }
            (ApiVersion::V2, ApiVersion::V1) if Self::is_txn_command(cmd) => {
                // For compatibility, accept TiDB request only.
                for range in ranges {
                    let range = (
                        range.0.as_ref().map(AsRef::as_ref),
                        range.1.as_ref().map(AsRef::as_ref),
                    );
                    if APIV2::parse_range_mode(range) != KeyMode::TiDB {
                        return Err(ErrorInner::invalid_key_range_mode(
                            cmd,
                            storage_api_version,
                            range,
                        )
                        .into());
                    }
                }
            }
            (ApiVersion::V2, ApiVersion::V2) if Self::is_raw_command(cmd) => {
                for range in ranges {
                    let range = (
                        range.0.as_ref().map(AsRef::as_ref),
                        range.1.as_ref().map(AsRef::as_ref),
                    );
                    if APIV2::parse_range_mode(range) != KeyMode::Raw {
                        return Err(ErrorInner::invalid_key_range_mode(
                            cmd,
                            storage_api_version,
                            range,
                        )
                        .into());
                    }
                }
            }
            (ApiVersion::V2, ApiVersion::V2) if Self::is_txn_command(cmd) => {
                for range in ranges {
                    let range = (
                        range.0.as_ref().map(AsRef::as_ref),
                        range.1.as_ref().map(AsRef::as_ref),
                    );
                    if APIV2::parse_range_mode(range) != KeyMode::Txn {
                        return Err(ErrorInner::invalid_key_range_mode(
                            cmd,
                            storage_api_version,
                            range,
                        )
                        .into());
                    }
                }
            }
            _ => {
                return Err(Error::from(ErrorInner::ApiVersionNotMatched {
                    cmd,
                    storage_api_version,
                    req_api_version,
                }));
            }
        }
        Ok(())
    }

    /// Get value of the given key from a snapshot.
    ///
    /// Only writes that are committed before `start_ts` are visible.
    pub fn get(
        &self,
        mut ctx: Context,
        key: Key,
        start_ts: TimeStamp,
    ) -> impl Future<Output = Result<(Option<Value>, KvGetStatistics)>> {
        let stage_begin_ts = Instant::now_coarse();
        const CMD: CommandKind = CommandKind::get;
        let priority = ctx.get_priority();
        let priority_tag = get_priority_tag(priority);
        let resource_tag = self.resource_tag_factory.new_tag_with_key_ranges(
            &ctx,
            vec![(key.as_encoded().to_vec(), key.as_encoded().to_vec())],
        );
        let concurrency_manager = self.concurrency_manager.clone();
        let api_version = self.api_version;

        let quota_limiter = self.quota_limiter.clone();
        let mut sample = quota_limiter.new_sample();

        let res = self.read_pool.spawn_handle(
            async move {
                let stage_scheduled_ts = Instant::now_coarse();
                tls_collect_query(
                    ctx.get_region_id(),
                    ctx.get_peer(),
                    key.as_encoded(),
                    key.as_encoded(),
                    false,
                    QueryKind::Get,
                );

                KV_COMMAND_COUNTER_VEC_STATIC.get(CMD).inc();
                SCHED_COMMANDS_PRI_COUNTER_VEC_STATIC
                    .get(priority_tag)
                    .inc();

                Self::check_api_version(api_version, ctx.api_version, CMD, [key.as_encoded()])?;

                let command_duration = tikv_util::time::Instant::now_coarse();

                // The bypass_locks and access_locks set will be checked at most once.
                // `TsSet::vec` is more efficient here.
                let bypass_locks = TsSet::vec_from_u64s(ctx.take_resolved_locks());
                let access_locks = TsSet::vec_from_u64s(ctx.take_committed_locks());

                let snap_ctx = prepare_snap_ctx(
                    &ctx,
                    iter::once(&key),
                    start_ts,
                    &bypass_locks,
                    &concurrency_manager,
                    CMD,
                )?;
                let snapshot =
                    Self::with_tls_engine(|engine| Self::snapshot(engine, snap_ctx)).await?;
                {
                    let begin_instant = Instant::now_coarse();
                    let stage_snap_recv_ts = begin_instant;
                    let buckets = snapshot.ext().get_buckets();
                    let mut statistics = Statistics::default();
                    let (result, delta) = {
                        let _guard = sample.observe_cpu();
                        let perf_statistics = PerfStatisticsInstant::new();
                        let snap_store = SnapshotStore::new(
                            snapshot,
                            start_ts,
                            ctx.get_isolation_level(),
                            !ctx.get_not_fill_cache(),
                            bypass_locks,
                            access_locks,
                            false,
                        );
                        let result = snap_store
                        .get(&key, &mut statistics)
                        // map storage::txn::Error -> storage::Error
                        .map_err(Error::from)
                        .map(|r| {
                            KV_COMMAND_KEYREAD_HISTOGRAM_STATIC.get(CMD).observe(1_f64);
                            r
                        });

                        let delta = perf_statistics.delta();
                        (result, delta)
                    };
                    metrics::tls_collect_scan_details(CMD, &statistics);
                    metrics::tls_collect_read_flow(
                        ctx.get_region_id(),
                        Some(key.as_encoded()),
                        Some(key.as_encoded()),
                        &statistics,
                        buckets.as_ref(),
                    );
                    metrics::tls_collect_perf_stats(CMD, &delta);
                    SCHED_PROCESSING_READ_HISTOGRAM_STATIC
                        .get(CMD)
                        .observe(begin_instant.saturating_elapsed_secs());
                    SCHED_HISTOGRAM_VEC_STATIC
                        .get(CMD)
                        .observe(command_duration.saturating_elapsed_secs());

                    let read_bytes = key.len()
                        + result
                            .as_ref()
                            .unwrap_or(&None)
                            .as_ref()
                            .map_or(0, |v| v.len());
                    sample.add_read_bytes(read_bytes);
                    let quota_delay = quota_limiter.async_consume(sample).await;
                    if !quota_delay.is_zero() {
                        TXN_COMMAND_THROTTLE_TIME_COUNTER_VEC_STATIC
                            .get(CMD)
                            .inc_by(quota_delay.as_micros() as u64);
                    }

                    let stage_finished_ts = Instant::now_coarse();
                    let schedule_wait_time =
                        stage_scheduled_ts.saturating_duration_since(stage_begin_ts);
                    let snapshot_wait_time =
                        stage_snap_recv_ts.saturating_duration_since(stage_scheduled_ts);
                    let wait_wall_time =
                        stage_snap_recv_ts.saturating_duration_since(stage_begin_ts);
                    let process_wall_time =
                        stage_finished_ts.saturating_duration_since(stage_snap_recv_ts);
                    let latency_stats = StageLatencyStats {
                        schedule_wait_time_ms: duration_to_ms(schedule_wait_time),
                        snapshot_wait_time_ms: duration_to_ms(snapshot_wait_time),
                        wait_wall_time_ms: duration_to_ms(wait_wall_time),
                        process_wall_time_ms: duration_to_ms(process_wall_time),
                    };
                    Ok((
                        result?,
                        KvGetStatistics {
                            stats: statistics,
                            perf_stats: delta,
                            latency_stats,
                        },
                    ))
                }
            }
            .in_resource_metering_tag(resource_tag),
            priority,
            thread_rng().next_u64(),
        );
        async move {
            res.map_err(|_| Error::from(ErrorInner::SchedTooBusy))
                .await?
        }
    }

    /// Get values of a set of keys with separate context from a snapshot, return a list of `Result`s.
    ///
    /// Only writes that are committed before their respective `start_ts` are visible.
    pub fn batch_get_command<
        P: 'static + ResponseBatchConsumer<(Option<Vec<u8>>, Statistics, PerfStatisticsDelta)>,
    >(
        &self,
        requests: Vec<GetRequest>,
        ids: Vec<u64>,
        consumer: P,
        begin_instant: tikv_util::time::Instant,
    ) -> impl Future<Output = Result<()>> {
        const CMD: CommandKind = CommandKind::batch_get_command;
        // all requests in a batch have the same region, epoch, term, replica_read
        let priority = requests[0].get_context().get_priority();
        let concurrency_manager = self.concurrency_manager.clone();
        let api_version = self.api_version;

        // The resource tags of these batched requests are not the same, and it is quite expensive
        // to distinguish them, so we can find random one of them as a representative.
        let rand_index = rand::thread_rng().gen_range(0, requests.len());
        let rand_ctx = requests[rand_index].get_context();
        let rand_key = requests[rand_index].get_key().to_vec();
        let resource_tag = self
            .resource_tag_factory
            .new_tag_with_key_ranges(rand_ctx, vec![(rand_key.clone(), rand_key)]);

        let res = self.read_pool.spawn_handle(
            async move {
                KV_COMMAND_COUNTER_VEC_STATIC.get(CMD).inc();
                KV_COMMAND_KEYREAD_HISTOGRAM_STATIC
                    .get(CMD)
                    .observe(requests.len() as f64);
                let command_duration = tikv_util::time::Instant::now_coarse();
                let read_id = Some(ThreadReadId::new());
                let mut statistics = Statistics::default();
                let mut req_snaps = vec![];

                for (mut req, id) in requests.into_iter().zip(ids) {
                    let mut ctx = req.take_context();
                    let region_id = ctx.get_region_id();
                    let peer = ctx.get_peer();
                    let key = Key::from_raw(req.get_key());
                    tls_collect_query(
                        region_id,
                        peer,
                        key.as_encoded(),
                        key.as_encoded(),
                        false,
                        QueryKind::Get,
                    );

                    Self::check_api_version(api_version, ctx.api_version, CMD, [key.as_encoded()])?;

                    let start_ts = req.get_version().into();
                    let isolation_level = ctx.get_isolation_level();
                    let fill_cache = !ctx.get_not_fill_cache();
                    let bypass_locks = TsSet::vec_from_u64s(ctx.take_resolved_locks());
                    let access_locks = TsSet::vec_from_u64s(ctx.take_committed_locks());
                    let region_id = ctx.get_region_id();

                    let snap_ctx = match prepare_snap_ctx(
                        &ctx,
                        iter::once(&key),
                        start_ts,
                        &bypass_locks,
                        &concurrency_manager,
                        CMD,
                    ) {
                        Ok(mut snap_ctx) => {
                            snap_ctx.read_id = if ctx.get_stale_read() {
                                None
                            } else {
                                read_id.clone()
                            };
                            snap_ctx
                        }
                        Err(e) => {
                            consumer.consume(id, Err(e), begin_instant);
                            continue;
                        }
                    };

                    let snap = Self::with_tls_engine(|engine| Self::snapshot(engine, snap_ctx));
                    req_snaps.push((
                        snap,
                        key,
                        start_ts,
                        isolation_level,
                        fill_cache,
                        bypass_locks,
                        access_locks,
                        region_id,
                        id,
                    ));
                }
                Self::with_tls_engine(|engine| engine.release_snapshot());
                for req_snap in req_snaps {
                    let (
                        snap,
                        key,
                        start_ts,
                        isolation_level,
                        fill_cache,
                        bypass_locks,
                        access_locks,
                        region_id,
                        id,
                    ) = req_snap;
                    match snap.await {
                        Ok(snapshot) => {
                            let buckets = snapshot.ext().get_buckets();
                            match PointGetterBuilder::new(snapshot, start_ts)
                                .fill_cache(fill_cache)
                                .isolation_level(isolation_level)
                                .bypass_locks(bypass_locks)
                                .access_locks(access_locks)
                                .build()
                            {
                                Ok(mut point_getter) => {
                                    let perf_statistics = PerfStatisticsInstant::new();
                                    let v = point_getter.get(&key);
                                    let stat = point_getter.take_statistics();
                                    let delta = perf_statistics.delta();
                                    metrics::tls_collect_read_flow(
                                        region_id,
                                        Some(key.as_encoded()),
                                        Some(key.as_encoded()),
                                        &stat,
                                        buckets.as_ref(),
                                    );
                                    metrics::tls_collect_perf_stats(CMD, &delta);
                                    statistics.add(&stat);
                                    consumer.consume(
                                        id,
                                        v.map_err(|e| Error::from(txn::Error::from(e)))
                                            .map(|v| (v, stat, delta)),
                                        begin_instant,
                                    );
                                }
                                Err(e) => {
                                    consumer.consume(
                                        id,
                                        Err(Error::from(txn::Error::from(e))),
                                        begin_instant,
                                    );
                                }
                            }
                        }
                        Err(e) => {
                            consumer.consume(id, Err(e), begin_instant);
                        }
                    }
                }
                metrics::tls_collect_scan_details(CMD, &statistics);
                SCHED_HISTOGRAM_VEC_STATIC
                    .get(CMD)
                    .observe(command_duration.saturating_elapsed_secs());

                Ok(())
            }
            .in_resource_metering_tag(resource_tag),
            priority,
            thread_rng().next_u64(),
        );
        async move {
            res.map_err(|_| Error::from(ErrorInner::SchedTooBusy))
                .await?
        }
    }

    /// Get values of a set of keys in a batch from the snapshot.
    ///
    /// Only writes that are committed before `start_ts` are visible.
    pub fn batch_get(
        &self,
        mut ctx: Context,
        keys: Vec<Key>,
        start_ts: TimeStamp,
    ) -> impl Future<Output = Result<(Vec<Result<KvPair>>, KvGetStatistics)>> {
        let stage_begin_ts = Instant::now_coarse();
        const CMD: CommandKind = CommandKind::batch_get;
        let priority = ctx.get_priority();
        let priority_tag = get_priority_tag(priority);
        let key_ranges = keys
            .iter()
            .map(|k| (k.as_encoded().to_vec(), k.as_encoded().to_vec()))
            .collect();
        let resource_tag = self
            .resource_tag_factory
            .new_tag_with_key_ranges(&ctx, key_ranges);
        let concurrency_manager = self.concurrency_manager.clone();
        let api_version = self.api_version;
        let quota_limiter = self.quota_limiter.clone();
        let mut sample = quota_limiter.new_sample();
        let res = self.read_pool.spawn_handle(
            async move {
                let stage_scheduled_ts = Instant::now_coarse();
                let mut key_ranges = vec![];
                for key in &keys {
                    key_ranges.push(build_key_range(key.as_encoded(), key.as_encoded(), false));
                }
                tls_collect_query_batch(
                    ctx.get_region_id(),
                    ctx.get_peer(),
                    key_ranges,
                    QueryKind::Get,
                );

                KV_COMMAND_COUNTER_VEC_STATIC.get(CMD).inc();
                SCHED_COMMANDS_PRI_COUNTER_VEC_STATIC
                    .get(priority_tag)
                    .inc();

                Self::check_api_version(
                    api_version,
                    ctx.api_version,
                    CMD,
                    keys.iter().map(Key::as_encoded),
                )?;

                let command_duration = tikv_util::time::Instant::now_coarse();

                let bypass_locks = TsSet::from_u64s(ctx.take_resolved_locks());
                let access_locks = TsSet::from_u64s(ctx.take_committed_locks());

                let snap_ctx = prepare_snap_ctx(
                    &ctx,
                    &keys,
                    start_ts,
                    &bypass_locks,
                    &concurrency_manager,
                    CMD,
                )?;
                let snapshot =
                    Self::with_tls_engine(|engine| Self::snapshot(engine, snap_ctx)).await?;
                {
                    let begin_instant = Instant::now_coarse();

                    let stage_snap_recv_ts = begin_instant;
                    let mut statistics = Vec::with_capacity(keys.len());
                    let buckets = snapshot.ext().get_buckets();
                    let (result, delta, stats) = {
                        let _guard = sample.observe_cpu();
                        let perf_statistics = PerfStatisticsInstant::new();
                        let snap_store = SnapshotStore::new(
                            snapshot,
                            start_ts,
                            ctx.get_isolation_level(),
                            !ctx.get_not_fill_cache(),
                            bypass_locks,
                            access_locks,
                            false,
                        );
                        let mut stats = Statistics::default();
                        let result = snap_store
                            .batch_get(&keys, &mut statistics)
                            .map_err(Error::from)
                            .map(|v| {
                                let kv_pairs: Vec<_> = v
                                    .into_iter()
                                    .zip(keys)
                                    .enumerate()
                                    .filter(|&(i, (ref v, ref k))| {
                                        metrics::tls_collect_read_flow(
                                            ctx.get_region_id(),
                                            Some(k.as_encoded()),
                                            Some(k.as_encoded()),
                                            &statistics[i],
                                            buckets.as_ref(),
                                        );
                                        stats.add(&statistics[i]);
                                        !(v.is_ok() && v.as_ref().unwrap().is_none())
                                    })
                                    .map(|(_, (v, k))| match v {
                                        Ok(Some(x)) => Ok((k.into_raw().unwrap(), x)),
                                        Err(e) => Err(Error::from(e)),
                                        _ => unreachable!(),
                                    })
                                    .collect();
                                KV_COMMAND_KEYREAD_HISTOGRAM_STATIC
                                    .get(CMD)
                                    .observe(kv_pairs.len() as f64);
                                kv_pairs
                            });
                        let delta = perf_statistics.delta();
                        (result, delta, stats)
                    };
                    metrics::tls_collect_scan_details(CMD, &stats);
                    metrics::tls_collect_perf_stats(CMD, &delta);
                    SCHED_PROCESSING_READ_HISTOGRAM_STATIC
                        .get(CMD)
                        .observe(begin_instant.saturating_elapsed_secs());
                    SCHED_HISTOGRAM_VEC_STATIC
                        .get(CMD)
                        .observe(command_duration.saturating_elapsed_secs());

                    let read_bytes = stats.cf_statistics(CF_DEFAULT).flow_stats.read_bytes
                        + stats.cf_statistics(CF_LOCK).flow_stats.read_bytes
                        + stats.cf_statistics(CF_WRITE).flow_stats.read_bytes;
                    sample.add_read_bytes(read_bytes);
                    let quota_delay = quota_limiter.async_consume(sample).await;
                    if !quota_delay.is_zero() {
                        TXN_COMMAND_THROTTLE_TIME_COUNTER_VEC_STATIC
                            .get(CMD)
                            .inc_by(quota_delay.as_micros() as u64);
                    }

                    let stage_finished_ts = Instant::now_coarse();
                    let schedule_wait_time =
                        stage_scheduled_ts.saturating_duration_since(stage_begin_ts);
                    let snapshot_wait_time =
                        stage_snap_recv_ts.saturating_duration_since(stage_scheduled_ts);
                    let wait_wall_time =
                        stage_snap_recv_ts.saturating_duration_since(stage_begin_ts);
                    let process_wall_time =
                        stage_finished_ts.saturating_duration_since(stage_snap_recv_ts);
                    let latency_stats = StageLatencyStats {
                        schedule_wait_time_ms: duration_to_ms(schedule_wait_time),
                        snapshot_wait_time_ms: duration_to_ms(snapshot_wait_time),
                        wait_wall_time_ms: duration_to_ms(wait_wall_time),
                        process_wall_time_ms: duration_to_ms(process_wall_time),
                    };
                    Ok((
                        result?,
                        KvGetStatistics {
                            stats,
                            perf_stats: delta,
                            latency_stats,
                        },
                    ))
                }
            }
            .in_resource_metering_tag(resource_tag),
            priority,
            thread_rng().next_u64(),
        );

        async move {
            res.map_err(|_| Error::from(ErrorInner::SchedTooBusy))
                .await?
        }
    }

    /// Scan keys in [`start_key`, `end_key`) up to `limit` keys from the snapshot.
    /// If `reverse_scan` is true, it scans [`end_key`, `start_key`) in descending order.
    /// If `end_key` is `None`, it means the upper bound or the lower bound if reverse scan is unbounded.
    ///
    /// Only writes committed before `start_ts` are visible.
    pub fn scan(
        &self,
        mut ctx: Context,
        start_key: Key,
        end_key: Option<Key>,
        limit: usize,
        sample_step: usize,
        start_ts: TimeStamp,
        key_only: bool,
        reverse_scan: bool,
    ) -> impl Future<Output = Result<Vec<Result<KvPair>>>> {
        const CMD: CommandKind = CommandKind::scan;
        let priority = ctx.get_priority();
        let priority_tag = get_priority_tag(priority);
        let resource_tag = self.resource_tag_factory.new_tag_with_key_ranges(
            &ctx,
            vec![(
                start_key.as_encoded().to_vec(),
                match &end_key {
                    Some(k) => k.as_encoded().to_vec(),
                    None => vec![],
                },
            )],
        );
        let concurrency_manager = self.concurrency_manager.clone();
        let api_version = self.api_version;

        let res = self.read_pool.spawn_handle(
            async move {
                {
                    let end_key = match &end_key {
                        Some(k) => k.as_encoded().as_slice(),
                        None => &[],
                    };
                    tls_collect_query(
                        ctx.get_region_id(),
                        ctx.get_peer(),
                        start_key.as_encoded(),
                        end_key,
                        reverse_scan,
                        QueryKind::Scan,
                    );
                }
                KV_COMMAND_COUNTER_VEC_STATIC.get(CMD).inc();
                SCHED_COMMANDS_PRI_COUNTER_VEC_STATIC
                    .get(priority_tag)
                    .inc();

                Self::check_api_version_ranges(
                    api_version,
                    ctx.api_version,
                    CMD,
                    [(
                        Some(start_key.as_encoded()),
                        end_key.as_ref().map(Key::as_encoded),
                    )],
                )?;

                let (mut start_key, mut end_key) = (Some(start_key), end_key);
                if reverse_scan {
                    std::mem::swap(&mut start_key, &mut end_key);
                }
                let command_duration = tikv_util::time::Instant::now_coarse();

                let bypass_locks = TsSet::from_u64s(ctx.take_resolved_locks());
                let access_locks = TsSet::from_u64s(ctx.take_committed_locks());

                // Update max_ts and check the in-memory lock table before getting the snapshot
                if !ctx.get_stale_read() {
                    concurrency_manager.update_max_ts(start_ts);
                }
                if need_check_locks(ctx.get_isolation_level()) {
                    let begin_instant = Instant::now();
                    concurrency_manager
                        .read_range_check(start_key.as_ref(), end_key.as_ref(), |key, lock| {
                            Lock::check_ts_conflict(
                                Cow::Borrowed(lock),
                                key,
                                start_ts,
                                &bypass_locks,
                                ctx.get_isolation_level(),
                            )
                        })
                        .map_err(|e| {
                            CHECK_MEM_LOCK_DURATION_HISTOGRAM_VEC
                                .get(CMD)
                                .locked
                                .observe(begin_instant.saturating_elapsed().as_secs_f64());
                            txn::Error::from_mvcc(e)
                        })?;
                    CHECK_MEM_LOCK_DURATION_HISTOGRAM_VEC
                        .get(CMD)
                        .unlocked
                        .observe(begin_instant.saturating_elapsed().as_secs_f64());
                }

                let mut snap_ctx = SnapContext {
                    pb_ctx: &ctx,
                    start_ts,
                    ..Default::default()
                };
                let mut key_range = KeyRange::default();
                if let Some(start_key) = &start_key {
                    key_range.set_start_key(start_key.as_encoded().to_vec());
                }
                if let Some(end_key) = &end_key {
                    key_range.set_end_key(end_key.as_encoded().to_vec());
                }
                if need_check_locks_in_replica_read(&ctx) {
                    snap_ctx.key_ranges = vec![key_range.clone()];
                }

                let snapshot =
                    Self::with_tls_engine(|engine| Self::snapshot(engine, snap_ctx)).await?;
                {
                    let begin_instant = Instant::now_coarse();
                    let perf_statistics = PerfStatisticsInstant::new();
                    let buckets = snapshot.ext().get_buckets();

                    let snap_store = SnapshotStore::new(
                        snapshot,
                        start_ts,
                        ctx.get_isolation_level(),
                        !ctx.get_not_fill_cache(),
                        bypass_locks,
                        access_locks,
                        false,
                    );

                    let mut scanner =
                        snap_store.scanner(reverse_scan, key_only, false, start_key, end_key)?;
                    let res = scanner.scan(limit, sample_step);

                    let statistics = scanner.take_statistics();
                    let delta = perf_statistics.delta();
                    metrics::tls_collect_scan_details(CMD, &statistics);
                    metrics::tls_collect_read_flow(
                        ctx.get_region_id(),
                        Some(key_range.get_start_key()),
                        Some(key_range.get_end_key()),
                        &statistics,
                        buckets.as_ref(),
                    );
                    metrics::tls_collect_perf_stats(CMD, &delta);
                    SCHED_PROCESSING_READ_HISTOGRAM_STATIC
                        .get(CMD)
                        .observe(begin_instant.saturating_elapsed_secs());
                    SCHED_HISTOGRAM_VEC_STATIC
                        .get(CMD)
                        .observe(command_duration.saturating_elapsed_secs());

                    res.map_err(Error::from).map(|results| {
                        KV_COMMAND_KEYREAD_HISTOGRAM_STATIC
                            .get(CMD)
                            .observe(results.len() as f64);
                        results
                            .into_iter()
                            .map(|x| x.map_err(Error::from))
                            .collect()
                    })
                }
            }
            .in_resource_metering_tag(resource_tag),
            priority,
            thread_rng().next_u64(),
        );

        async move {
            res.map_err(|_| Error::from(ErrorInner::SchedTooBusy))
                .await?
        }
    }

    pub fn scan_lock(
        &self,
        mut ctx: Context,
        max_ts: TimeStamp,
        start_key: Option<Key>,
        end_key: Option<Key>,
        limit: usize,
    ) -> impl Future<Output = Result<Vec<LockInfo>>> {
        const CMD: CommandKind = CommandKind::scan_lock;
        let priority = ctx.get_priority();
        let priority_tag = get_priority_tag(priority);
        let resource_tag = self.resource_tag_factory.new_tag_with_key_ranges(
            &ctx,
            vec![(
                match &start_key {
                    Some(k) => k.as_encoded().to_vec(),
                    None => vec![],
                },
                match &end_key {
                    Some(k) => k.as_encoded().to_vec(),
                    None => vec![],
                },
            )],
        );
        let concurrency_manager = self.concurrency_manager.clone();
        let api_version = self.api_version;
        // Do not allow replica read for scan_lock.
        ctx.set_replica_read(false);

        let res = self.read_pool.spawn_handle(
            async move {
                if let Some(start_key) = &start_key {
                    let end_key = match &end_key {
                        Some(k) => k.as_encoded().as_slice(),
                        None => &[],
                    };
                    tls_collect_query(
                        ctx.get_region_id(),
                        ctx.get_peer(),
                        start_key.as_encoded(),
                        end_key,
                        false,
                        QueryKind::Scan,
                    );
                }

                KV_COMMAND_COUNTER_VEC_STATIC.get(CMD).inc();
                SCHED_COMMANDS_PRI_COUNTER_VEC_STATIC
                    .get(priority_tag)
                    .inc();

                Self::check_api_version_ranges(
                    api_version,
                    ctx.api_version,
                    CMD,
                    [(
                        start_key.as_ref().map(Key::as_encoded),
                        end_key.as_ref().map(Key::as_encoded),
                    )],
                )?;

                let command_duration = tikv_util::time::Instant::now_coarse();

                concurrency_manager.update_max_ts(max_ts);
                let begin_instant = Instant::now();
                // TODO: Though it's very unlikely to find a conflicting memory lock here, it's not
                // a good idea to return an error to the client, making the GC fail. A better
                // approach is to wait for these locks to be unlocked.
                concurrency_manager.read_range_check(
                    start_key.as_ref(),
                    end_key.as_ref(),
                    |key, lock| {
                        // `Lock::check_ts_conflict` can't be used here, because LockType::Lock
                        // can't be ignored in this case.
                        if lock.ts <= max_ts {
                            CHECK_MEM_LOCK_DURATION_HISTOGRAM_VEC
                                .get(CMD)
                                .locked
                                .observe(begin_instant.saturating_elapsed().as_secs_f64());
                            Err(txn::Error::from_mvcc(mvcc::ErrorInner::KeyIsLocked(
                                lock.clone().into_lock_info(key.to_raw()?),
                            )))
                        } else {
                            Ok(())
                        }
                    },
                )?;
                CHECK_MEM_LOCK_DURATION_HISTOGRAM_VEC
                    .get(CMD)
                    .unlocked
                    .observe(begin_instant.saturating_elapsed().as_secs_f64());

                let snap_ctx = SnapContext {
                    pb_ctx: &ctx,
                    ..Default::default()
                };

                let snapshot =
                    Self::with_tls_engine(|engine| Self::snapshot(engine, snap_ctx)).await?;
                {
                    let begin_instant = Instant::now_coarse();
                    let mut statistics = Statistics::default();
                    let perf_statistics = PerfStatisticsInstant::new();
                    let buckets = snapshot.ext().get_buckets();
                    let mut reader = MvccReader::new(
                        snapshot,
                        Some(ScanMode::Forward),
                        !ctx.get_not_fill_cache(),
                    );
                    let result = reader
                        .scan_locks(
                            start_key.as_ref(),
                            end_key.as_ref(),
                            |lock| lock.ts <= max_ts,
                            limit,
                        )
                        .map_err(txn::Error::from);
                    statistics.add(&reader.statistics);
                    let (kv_pairs, _) = result?;
                    let mut locks = Vec::with_capacity(kv_pairs.len());
                    for (key, lock) in kv_pairs {
                        let lock_info =
                            lock.into_lock_info(key.into_raw().map_err(txn::Error::from)?);
                        locks.push(lock_info);
                    }

                    let delta = perf_statistics.delta();
                    metrics::tls_collect_scan_details(CMD, &statistics);
                    metrics::tls_collect_read_flow(
                        ctx.get_region_id(),
                        start_key.as_ref().map(|key| key.as_encoded().as_slice()),
                        end_key.as_ref().map(|key| key.as_encoded().as_slice()),
                        &statistics,
                        buckets.as_ref(),
                    );
                    metrics::tls_collect_perf_stats(CMD, &delta);
                    SCHED_PROCESSING_READ_HISTOGRAM_STATIC
                        .get(CMD)
                        .observe(begin_instant.saturating_elapsed_secs());
                    SCHED_HISTOGRAM_VEC_STATIC
                        .get(CMD)
                        .observe(command_duration.saturating_elapsed_secs());

                    Ok(locks)
                }
            }
            .in_resource_metering_tag(resource_tag),
            priority,
            thread_rng().next_u64(),
        );
        async move {
            res.map_err(|_| Error::from(ErrorInner::SchedTooBusy))
                .await?
        }
    }

    // The entry point of the storage scheduler. Not only transaction commands need to access keys serially.
    pub fn sched_txn_command<T: StorageCallbackType>(
        &self,
        cmd: TypedCommand<T>,
        callback: Callback<T>,
    ) -> Result<()> {
        use crate::storage::txn::commands::{
            AcquirePessimisticLock, Prewrite, PrewritePessimistic,
        };

        let cmd: Command = cmd.into();

        match &cmd {
            Command::Prewrite(Prewrite { mutations, .. }) => {
                let keys = mutations.iter().map(|m| m.key().as_encoded());
                Self::check_api_version(
                    self.api_version,
                    cmd.ctx().api_version,
                    CommandKind::prewrite,
                    keys.clone(),
                )?;
                check_key_size!(keys, self.max_key_size, callback);
            }
            Command::PrewritePessimistic(PrewritePessimistic { mutations, .. }) => {
                let keys = mutations.iter().map(|(m, _)| m.key().as_encoded());
                Self::check_api_version(
                    self.api_version,
                    cmd.ctx().api_version,
                    CommandKind::prewrite,
                    keys.clone(),
                )?;
                check_key_size!(keys, self.max_key_size, callback);
            }
            Command::AcquirePessimisticLock(AcquirePessimisticLock { keys, .. }) => {
                let keys = keys.iter().map(|k| k.0.as_encoded());
                Self::check_api_version(
                    self.api_version,
                    cmd.ctx().api_version,
                    CommandKind::prewrite,
                    keys.clone(),
                )?;
                check_key_size!(keys, self.max_key_size, callback);
            }
            _ => {}
        }

        fail_point!("storage_drop_message", |_| Ok(()));
        cmd.incr_cmd_metric();
        self.sched.run_cmd(cmd, T::callback(callback));

        Ok(())
    }

    /// Delete all keys in the range [`start_key`, `end_key`).
    ///
    /// All keys in the range will be deleted permanently regardless of their timestamps.
    /// This means that deleted keys will not be retrievable by specifying an older timestamp.
    /// If `notify_only` is set, the data will not be immediately deleted, but the operation will
    /// still be replicated via Raft. This is used to notify that the data will be deleted by
    /// [`unsafe_destroy_range`](crate::server::gc_worker::GcTask::UnsafeDestroyRange) soon.
    pub fn delete_range(
        &self,
        ctx: Context,
        start_key: Key,
        end_key: Key,
        notify_only: bool,
        callback: Callback<()>,
    ) -> Result<()> {
        Self::check_api_version_ranges(
            self.api_version,
            ctx.api_version,
            CommandKind::delete_range,
            [(Some(start_key.as_encoded()), Some(end_key.as_encoded()))],
        )?;

        let mut modifies = Vec::with_capacity(DATA_CFS.len());
        for cf in DATA_CFS {
            modifies.push(Modify::DeleteRange(
                cf,
                start_key.clone(),
                end_key.clone(),
                notify_only,
            ));
        }

        let mut batch = WriteData::from_modifies(modifies);
        batch.set_allowed_on_disk_almost_full();
        self.engine.async_write(
            &ctx,
            batch,
            Box::new(|res| callback(res.map_err(Error::from))),
        )?;
        KV_COMMAND_COUNTER_VEC_STATIC.delete_range.inc();
        Ok(())
    }

    /// Get the value of a raw key.
    pub fn raw_get(
        &self,
        ctx: Context,
        cf: String,
        key: Vec<u8>,
    ) -> impl Future<Output = Result<Option<Vec<u8>>>> {
        const CMD: CommandKind = CommandKind::raw_get;
        let priority = ctx.get_priority();
        let priority_tag = get_priority_tag(priority);
        let resource_tag = self
            .resource_tag_factory
            .new_tag_with_key_ranges(&ctx, vec![(key.clone(), key.clone())]);
        let api_version = self.api_version;

        let res = self.read_pool.spawn_handle(
            async move {
                KV_COMMAND_COUNTER_VEC_STATIC.get(CMD).inc();
                SCHED_COMMANDS_PRI_COUNTER_VEC_STATIC
                    .get(priority_tag)
                    .inc();

                Self::check_api_version(api_version, ctx.api_version, CMD, [&key])?;

                let command_duration = tikv_util::time::Instant::now_coarse();
                let snap_ctx = SnapContext {
                    pb_ctx: &ctx,
                    ..Default::default()
                };
                let snapshot =
                    Self::with_tls_engine(|engine| Self::snapshot(engine, snap_ctx)).await?;
                let buckets = snapshot.ext().get_buckets();
                let store = RawStore::new(snapshot, api_version);
                let cf = Self::rawkv_cf(&cf, api_version)?;
                {
                    let begin_instant = Instant::now_coarse();
                    let mut stats = Statistics::default();
                    let key = Api::encode_raw_key_owned(key, None);
                    // Keys pass to `tls_collect_query` should be encoded, to get correct keys for region split.
                    tls_collect_query(
                        ctx.get_region_id(),
                        ctx.get_peer(),
                        key.as_encoded(),
                        key.as_encoded(),
                        false,
                        QueryKind::Get,
                    );
                    let r = store
                        .raw_get_key_value(cf, &key, &mut stats)
                        .map_err(Error::from);
                    KV_COMMAND_KEYREAD_HISTOGRAM_STATIC.get(CMD).observe(1_f64);
                    tls_collect_read_flow(
                        ctx.get_region_id(),
                        Some(key.as_encoded()),
                        Some(key.as_encoded()),
                        &stats,
                        buckets.as_ref(),
                    );
                    SCHED_PROCESSING_READ_HISTOGRAM_STATIC
                        .get(CMD)
                        .observe(begin_instant.saturating_elapsed_secs());
                    SCHED_HISTOGRAM_VEC_STATIC
                        .get(CMD)
                        .observe(command_duration.saturating_elapsed_secs());
                    r
                }
            }
            .in_resource_metering_tag(resource_tag),
            priority,
            thread_rng().next_u64(),
        );

        async move {
            res.map_err(|_| Error::from(ErrorInner::SchedTooBusy))
                .await?
        }
    }

    /// Get the values of a set of raw keys, return a list of `Result`s.
    pub fn raw_batch_get_command<P: 'static + ResponseBatchConsumer<Option<Vec<u8>>>>(
        &self,
        gets: Vec<RawGetRequest>,
        ids: Vec<u64>,
        consumer: P,
    ) -> impl Future<Output = Result<()>> {
        const CMD: CommandKind = CommandKind::raw_batch_get_command;
        // all requests in a batch have the same region, epoch, term, replica_read
        let priority = gets[0].get_context().get_priority();
        let priority_tag = get_priority_tag(priority);
        let api_version = self.api_version;

        // The resource tags of these batched requests are not the same, and it is quite expensive
        // to distinguish them, so we can find random one of them as a representative.
        let rand_index = rand::thread_rng().gen_range(0, gets.len());
        let rand_ctx = gets[rand_index].get_context();
        let rand_key = gets[rand_index].get_key().to_vec();
        let resource_tag = self
            .resource_tag_factory
            .new_tag_with_key_ranges(rand_ctx, vec![(rand_key.clone(), rand_key)]);

        let res = self.read_pool.spawn_handle(
            async move {
                KV_COMMAND_COUNTER_VEC_STATIC.get(CMD).inc();
                SCHED_COMMANDS_PRI_COUNTER_VEC_STATIC
                    .get(priority_tag)
                    .inc();
                KV_COMMAND_KEYREAD_HISTOGRAM_STATIC
                    .get(CMD)
                    .observe(gets.len() as f64);

                for get in &gets {
                    Self::check_api_version(
                        api_version,
                        get.get_context().api_version,
                        CMD,
                        [get.get_key()],
                    )
                    .map_err(Error::from)?;
                }

                let command_duration = tikv_util::time::Instant::now_coarse();
                let read_id = Some(ThreadReadId::new());
                let mut snaps = vec![];
                for (mut req, id) in gets.into_iter().zip(ids) {
                    let ctx = req.take_context();
                    let key = Api::encode_raw_key_owned(req.take_key(), None);
                    // Keys pass to `tls_collect_query` should be encoded, to get correct keys for region split.
                    // Don't place in loop of `snaps`, otherwise `snap.wait` may run in another thread,
                    // and cause the `thread-local` statistics unstable for test.
                    tls_collect_query(
                        ctx.get_region_id(),
                        ctx.get_peer(),
                        key.as_encoded(),
                        key.as_encoded(),
                        false,
                        QueryKind::Get,
                    );

                    let snap_ctx = SnapContext {
                        pb_ctx: &ctx,
                        read_id: read_id.clone(),
                        ..Default::default()
                    };
                    let snap = Self::with_tls_engine(|engine| Self::snapshot(engine, snap_ctx));
                    snaps.push((id, key, ctx, req, snap));
                }
                Self::with_tls_engine(|engine| engine.release_snapshot());
                let begin_instant = Instant::now_coarse();
                for (id, key, ctx, mut req, snap) in snaps {
                    let cf = req.take_cf();
                    match snap.await {
                        Ok(snapshot) => {
                            let mut stats = Statistics::default();
                            let buckets = snapshot.ext().get_buckets();
                            let store = RawStore::new(snapshot, api_version);
<<<<<<< HEAD
                            let key = Api::encode_raw_key_owned(key, None);
                            // Keys pass to `tls_collect_query` should be encoded, to get correct keys for region split.
                            tls_collect_query(
                                ctx.get_region_id(),
                                ctx.get_peer(),
                                key.as_encoded(),
                                key.as_encoded(),
                                false,
                                QueryKind::Get,
                            );
=======
>>>>>>> 4cabf515
                            match Self::rawkv_cf(&cf, api_version) {
                                Ok(cf) => {
                                    consumer.consume(
                                        id,
                                        store
                                            .raw_get_key_value(cf, &key, &mut stats)
                                            .map_err(Error::from),
                                        begin_instant,
                                    );
                                    tls_collect_read_flow(
                                        ctx.get_region_id(),
                                        Some(key.as_encoded()),
                                        Some(key.as_encoded()),
                                        &stats,
                                        buckets.as_ref(),
                                    );
                                }
                                Err(e) => {
                                    consumer.consume(id, Err(e), begin_instant);
                                }
                            }
                        }
                        Err(e) => {
                            consumer.consume(id, Err(e), begin_instant);
                        }
                    }
                }

                SCHED_PROCESSING_READ_HISTOGRAM_STATIC
                    .get(CMD)
                    .observe(begin_instant.saturating_elapsed_secs());
                SCHED_HISTOGRAM_VEC_STATIC
                    .get(CMD)
                    .observe(command_duration.saturating_elapsed_secs());
                Ok(())
            }
            .in_resource_metering_tag(resource_tag),
            priority,
            thread_rng().next_u64(),
        );
        async move {
            res.map_err(|_| Error::from(ErrorInner::SchedTooBusy))
                .await?
        }
    }

    /// Get the values of some raw keys in a batch.
    pub fn raw_batch_get(
        &self,
        ctx: Context,
        cf: String,
        keys: Vec<Vec<u8>>,
    ) -> impl Future<Output = Result<Vec<Result<KvPair>>>> {
        const CMD: CommandKind = CommandKind::raw_batch_get;
        let priority = ctx.get_priority();
        let priority_tag = get_priority_tag(priority);
        let key_ranges = keys.iter().map(|k| (k.clone(), k.clone())).collect();
        let resource_tag = self
            .resource_tag_factory
            .new_tag_with_key_ranges(&ctx, key_ranges);
        let api_version = self.api_version;

        let res = self.read_pool.spawn_handle(
            async move {
                let mut key_ranges = vec![];
                KV_COMMAND_COUNTER_VEC_STATIC.get(CMD).inc();
                SCHED_COMMANDS_PRI_COUNTER_VEC_STATIC
                    .get(priority_tag)
                    .inc();

                Self::check_api_version(api_version, ctx.api_version, CMD, &keys)?;

                let command_duration = tikv_util::time::Instant::now_coarse();
                let snap_ctx = SnapContext {
                    pb_ctx: &ctx,
                    ..Default::default()
                };
                let snapshot =
                    Self::with_tls_engine(|engine| Self::snapshot(engine, snap_ctx)).await?;
                let buckets = snapshot.ext().get_buckets();
                let store = RawStore::new(snapshot, api_version);
                {
                    let begin_instant = Instant::now_coarse();

                    let cf = Self::rawkv_cf(&cf, api_version)?;
                    // no scan_count for this kind of op.
                    let mut stats = Statistics::default();
                    let result: Vec<Result<KvPair>> = keys
                        .into_iter()
<<<<<<< HEAD
                        .map(|k| Api::encode_raw_key_owned(k, None))
=======
>>>>>>> 4cabf515
                        .map(|k| {
                            let k = Api::encode_raw_key_owned(k, None);
                            let mut s = Statistics::default();
                            let v = store.raw_get_key_value(cf, &k, &mut s).map_err(Error::from);
                            tls_collect_read_flow(
                                ctx.get_region_id(),
                                Some(k.as_encoded()),
                                Some(k.as_encoded()),
                                &s,
                                buckets.as_ref(),
                            );
                            stats.add(&s);
                            key_ranges.push(build_key_range(k.as_encoded(), k.as_encoded(), false));
                            (k, v)
                        })
                        .filter(|&(_, ref v)| !(v.is_ok() && v.as_ref().unwrap().is_none()))
                        .map(|(k, v)| match v {
                            Ok(v) => {
                                let (user_key, _) = Api::decode_raw_key_owned(k, false).unwrap();
                                Ok((user_key, v.unwrap()))
                            }
                            Err(v) => Err(v),
                        })
                        .collect();

                    tls_collect_query_batch(
                        ctx.get_region_id(),
                        ctx.get_peer(),
                        key_ranges,
                        QueryKind::Get,
                    );
                    KV_COMMAND_KEYREAD_HISTOGRAM_STATIC
                        .get(CMD)
                        .observe(stats.data.flow_stats.read_keys as f64);
                    SCHED_PROCESSING_READ_HISTOGRAM_STATIC
                        .get(CMD)
                        .observe(begin_instant.saturating_elapsed_secs());
                    SCHED_HISTOGRAM_VEC_STATIC
                        .get(CMD)
                        .observe(command_duration.saturating_elapsed_secs());
                    Ok(result)
                }
            }
            .in_resource_metering_tag(resource_tag),
            priority,
            thread_rng().next_u64(),
        );

        async move {
            res.map_err(|_| Error::from(ErrorInner::SchedTooBusy))
                .await?
        }
    }

    /// Write a raw key to the storage.
    pub fn raw_put(
        &self,
        ctx: Context,
        cf: String,
        key: Vec<u8>,
        value: Vec<u8>,
        ttl: u64,
        callback: Callback<()>,
    ) -> Result<()> {
        const CMD: CommandKind = CommandKind::raw_put;
        let api_version = self.api_version;

        Self::check_api_version(api_version, ctx.api_version, CMD, [&key])?;

        check_key_size!(Some(&key).into_iter(), self.max_key_size, callback);

        if !Api::IS_TTL_ENABLED && ttl != 0 {
            return Err(Error::from(ErrorInner::TTLNotEnabled));
        }

        let raw_value = RawValue {
            user_value: value,
            expire_ts: ttl_to_expire_ts(ttl),
            is_delete: false,
        };
        let m = Modify::Put(
            Self::rawkv_cf(&cf, self.api_version)?,
            Api::encode_raw_key_owned(key, None),
            Api::encode_raw_value_owned(raw_value),
        );

        let mut batch = WriteData::from_modifies(vec![m]);
        batch.set_allowed_on_disk_almost_full();

        self.engine.async_write(
            &ctx,
            batch,
            Box::new(|res| callback(res.map_err(Error::from))),
        )?;
        KV_COMMAND_COUNTER_VEC_STATIC.raw_put.inc();
        Ok(())
    }

    fn raw_batch_put_requests_to_modifies(
        cf: CfName,
        pairs: Vec<KvPair>,
        ttls: Vec<u64>,
    ) -> Result<Vec<Modify>> {
        if !Api::IS_TTL_ENABLED {
            if ttls.iter().any(|&x| x != 0) {
                return Err(Error::from(ErrorInner::TTLNotEnabled));
            }
        } else if ttls.len() != pairs.len() {
            return Err(Error::from(ErrorInner::TTLsLenNotEqualsToPairs));
        }

        let modifies = pairs
            .into_iter()
            .zip(ttls)
            .map(|((k, v), ttl)| {
                let raw_value = RawValue {
                    user_value: v,
                    expire_ts: ttl_to_expire_ts(ttl),
                    is_delete: false,
                };
                Modify::Put(
                    cf,
                    Api::encode_raw_key_owned(k, None),
                    Api::encode_raw_value_owned(raw_value),
                )
            })
            .collect();
        Ok(modifies)
    }

    /// Write some keys to the storage in a batch.
    pub fn raw_batch_put(
        &self,
        ctx: Context,
        cf: String,
        pairs: Vec<KvPair>,
        ttls: Vec<u64>,
        callback: Callback<()>,
    ) -> Result<()> {
        Self::check_api_version(
            self.api_version,
            ctx.api_version,
            CommandKind::raw_batch_put,
            pairs.iter().map(|(ref k, _)| k),
        )?;

        let cf = Self::rawkv_cf(&cf, self.api_version)?;

        check_key_size!(
            pairs.iter().map(|(ref k, _)| k),
            self.max_key_size,
            callback
        );

        let modifies = Self::raw_batch_put_requests_to_modifies(cf, pairs, ttls)?;
        let mut batch = WriteData::from_modifies(modifies);
        batch.set_allowed_on_disk_almost_full();

        self.engine.async_write(
            &ctx,
            batch,
            Box::new(|res| callback(res.map_err(Error::from))),
        )?;
        KV_COMMAND_COUNTER_VEC_STATIC.raw_batch_put.inc();
        Ok(())
    }

    fn raw_delete_request_to_modify(cf: CfName, key: Vec<u8>) -> Modify {
        let key = Api::encode_raw_key_owned(key, None);
        match Api::TAG {
            ApiVersion::V2 => Modify::Put(cf, key, APIV2::ENCODED_LOGICAL_DELETE.to_vec()),
            _ => Modify::Delete(cf, key),
        }
    }

    /// Delete a raw key from the storage.
    /// In API V2, data is "logical" deleted, to enable CDC of delete operations.
    pub fn raw_delete(
        &self,
        ctx: Context,
        cf: String,
        key: Vec<u8>,
        callback: Callback<()>,
    ) -> Result<()> {
        Self::check_api_version(
            self.api_version,
            ctx.api_version,
            CommandKind::raw_delete,
            [&key],
        )?;

        check_key_size!(Some(&key).into_iter(), self.max_key_size, callback);

<<<<<<< HEAD
        let m = match self.api_version {
            ApiVersion::V2 => {
                let raw_value = RawValue {
                    user_value: vec![],
                    expire_ts: None,
                    is_delete: true,
                };
                Modify::Put(
                    Self::rawkv_cf(&cf, self.api_version)?,
                    APIV2::encode_raw_key_owned(key, None),
                    APIV2::encode_raw_value_owned(raw_value),
                )
            }
            _ => Modify::Delete(
                Self::rawkv_cf(&cf, self.api_version)?,
                Key::from_encoded(key),
            ),
        };
=======
        let m = Self::raw_delete_request_to_modify(Self::rawkv_cf(&cf, self.api_version)?, key);
>>>>>>> 4cabf515
        let mut batch = WriteData::from_modifies(vec![m]);
        batch.set_allowed_on_disk_almost_full();

        self.engine.async_write(
            &ctx,
            batch,
            Box::new(|res| callback(res.map_err(Error::from))),
        )?;
        KV_COMMAND_COUNTER_VEC_STATIC.raw_delete.inc();
        Ok(())
    }

    /// Delete all raw keys in [`start_key`, `end_key`).
    /// Note that in API V2, data is still "physical" deleted, as "logical" delete for a range will be quite expensive.
    /// Notification of range delete operations will be through a special channel (unimplemented yet).
    pub fn raw_delete_range(
        &self,
        ctx: Context,
        cf: String,
        start_key: Vec<u8>,
        end_key: Vec<u8>,
        callback: Callback<()>,
    ) -> Result<()> {
        check_key_size!([&start_key, &end_key], self.max_key_size, callback);
        Self::check_api_version_ranges(
            self.api_version,
            ctx.api_version,
            CommandKind::raw_delete_range,
            [(Some(&start_key), Some(&end_key))],
        )?;

        let cf = Self::rawkv_cf(&cf, self.api_version)?;
        let start_key = Api::encode_raw_key_owned(start_key, None);
        let end_key = Api::encode_raw_key_owned(end_key, None);

        let mut batch =
            WriteData::from_modifies(vec![Modify::DeleteRange(cf, start_key, end_key, false)]);
        batch.set_allowed_on_disk_almost_full();

        // TODO: special notification channel for API V2.

        self.engine.async_write(
            &ctx,
            batch,
            Box::new(|res| callback(res.map_err(Error::from))),
        )?;
        KV_COMMAND_COUNTER_VEC_STATIC.raw_delete_range.inc();
        Ok(())
    }

    fn raw_batch_delete_requests_to_modifies(cf: CfName, keys: Vec<Vec<u8>>) -> Vec<Modify> {
        keys.into_iter()
            .map(|k| match Api::TAG {
                ApiVersion::V1 | ApiVersion::V1ttl => {
                    Modify::Delete(cf, Api::encode_raw_key_owned(k, None))
                }
                ApiVersion::V2 => {
                    let raw_value = RawValue {
                        user_value: vec![],
                        expire_ts: None,
                        is_delete: true,
                    };
                    Modify::Put(
                        cf,
                        Api::encode_raw_key_owned(k, None),
                        Api::encode_raw_value_owned(raw_value),
                    )
                }
            })
            .collect::<Vec<_>>()
    }

    /// Delete some raw keys in a batch.
    /// In API V2, data is "logical" deleted, to enable CDC of delete operations.
    pub fn raw_batch_delete(
        &self,
        ctx: Context,
        cf: String,
        keys: Vec<Vec<u8>>,
        callback: Callback<()>,
    ) -> Result<()> {
        Self::check_api_version(
            self.api_version,
            ctx.api_version,
            CommandKind::raw_batch_delete,
            &keys,
        )?;

        let cf = Self::rawkv_cf(&cf, self.api_version)?;
        check_key_size!(keys.iter(), self.max_key_size, callback);

<<<<<<< HEAD
        let modifies = Self::raw_batch_delete_requests_to_modifies(cf, keys);
=======
        let modifies = keys
            .into_iter()
            .map(|k| Self::raw_delete_request_to_modify(cf, k))
            .collect();
>>>>>>> 4cabf515
        let mut batch = WriteData::from_modifies(modifies);
        batch.set_allowed_on_disk_almost_full();

        self.engine.async_write(
            &ctx,
            batch,
            Box::new(|res| callback(res.map_err(Error::from))),
        )?;
        KV_COMMAND_COUNTER_VEC_STATIC.raw_batch_delete.inc();
        Ok(())
    }

    /// Scan raw keys in a range.
    ///
    /// If `reverse_scan` is false, the range is [`start_key`, `end_key`); otherwise, the range is
    /// [`end_key`, `start_key`) and it scans from `start_key` and goes backwards. If `end_key` is `None`, it
    /// means unbounded.
    ///
    /// This function scans at most `limit` keys.
    ///
    /// If `key_only` is true, the value
    /// corresponding to the key will not be read out. Only scanned keys will be returned.
    pub fn raw_scan(
        &self,
        ctx: Context,
        cf: String,
        start_key: Vec<u8>,
        end_key: Option<Vec<u8>>,
        limit: usize,
        key_only: bool,
        reverse_scan: bool,
    ) -> impl Future<Output = Result<Vec<Result<KvPair>>>> {
        const CMD: CommandKind = CommandKind::raw_scan;
        let priority = ctx.get_priority();
        let priority_tag = get_priority_tag(priority);
        let resource_tag = self.resource_tag_factory.new_tag(&ctx);
        let api_version = self.api_version;

        let res = self.read_pool.spawn_handle(
            async move {
                KV_COMMAND_COUNTER_VEC_STATIC.get(CMD).inc();
                SCHED_COMMANDS_PRI_COUNTER_VEC_STATIC
                    .get(priority_tag)
                    .inc();

                Self::check_api_version_ranges(
                    api_version,
                    ctx.api_version,
                    CMD,
                    [(Some(&start_key), end_key.as_ref())],
                )?;

                let command_duration = tikv_util::time::Instant::now_coarse();
                let snap_ctx = SnapContext {
                    pb_ctx: &ctx,
                    ..Default::default()
                };
                let snapshot =
                    Self::with_tls_engine(|engine| Self::snapshot(engine, snap_ctx)).await?;
                let buckets = snapshot.ext().get_buckets();
                let cf = Self::rawkv_cf(&cf, api_version)?;
                {
                    let store = RawStore::new(snapshot, api_version);
                    let begin_instant = Instant::now_coarse();

                    let start_key = Api::encode_raw_key_owned(start_key, None);
                    let end_key = end_key.map(|k| Api::encode_raw_key_owned(k, None));
                    // Keys pass to `tls_collect_query` should be encoded, to get correct keys for region split.
                    tls_collect_query(
                        ctx.get_region_id(),
                        ctx.get_peer(),
                        start_key.as_encoded(),
                        end_key.as_ref().map(|k| k.as_encoded()).unwrap_or(&vec![]),
                        reverse_scan,
                        QueryKind::Scan,
                    );

                    let mut statistics = Statistics::default();
                    let result = if reverse_scan {
                        store
                            .reverse_raw_scan(
                                cf,
                                &start_key,
                                end_key.as_ref(),
                                limit,
                                &mut statistics,
                                key_only,
                            )
                            .await
                    } else {
                        store
                            .forward_raw_scan(
                                cf,
                                &start_key,
                                end_key.as_ref(),
                                limit,
                                &mut statistics,
                                key_only,
                            )
                            .await
                    }
                    .map(|pairs| {
                        pairs
                            .into_iter()
                            .map(|pair| {
                                pair.map(|(k, v)| {
                                    let (user_key, _) =
                                        Api::decode_raw_key_owned(Key::from_encoded(k), true)
                                            .unwrap();
                                    (user_key, v)
                                })
                                .map_err(Error::from)
                            })
                            .collect()
                    })
                    .map_err(Error::from);

                    metrics::tls_collect_read_flow(
                        ctx.get_region_id(),
                        Some(start_key.as_encoded()),
                        end_key.as_ref().map(|k| k.as_encoded().as_slice()),
                        &statistics,
                        buckets.as_ref(),
                    );
                    KV_COMMAND_KEYREAD_HISTOGRAM_STATIC
                        .get(CMD)
                        .observe(statistics.data.flow_stats.read_keys as f64);
                    metrics::tls_collect_scan_details(CMD, &statistics);
                    SCHED_PROCESSING_READ_HISTOGRAM_STATIC
                        .get(CMD)
                        .observe(begin_instant.saturating_elapsed_secs());
                    SCHED_HISTOGRAM_VEC_STATIC
                        .get(CMD)
                        .observe(command_duration.saturating_elapsed_secs());

                    result
                }
            }
            .in_resource_metering_tag(resource_tag),
            priority,
            thread_rng().next_u64(),
        );

        async move {
            res.map_err(|_| Error::from(ErrorInner::SchedTooBusy))
                .await?
        }
    }

    /// Scan raw keys in multiple ranges in a batch.
    pub fn raw_batch_scan(
        &self,
        ctx: Context,
        cf: String,
        mut ranges: Vec<KeyRange>,
        each_limit: usize,
        key_only: bool,
        reverse_scan: bool,
    ) -> impl Future<Output = Result<Vec<Result<KvPair>>>> {
        const CMD: CommandKind = CommandKind::raw_batch_scan;
        let priority = ctx.get_priority();
        let priority_tag = get_priority_tag(priority);
        let key_ranges = ranges
            .iter()
            .map(|key_range| (key_range.start_key.clone(), key_range.end_key.clone()))
            .collect();
        let resource_tag = self
            .resource_tag_factory
            .new_tag_with_key_ranges(&ctx, key_ranges);
        let api_version = self.api_version;

        let res = self.read_pool.spawn_handle(
            async move {
                KV_COMMAND_COUNTER_VEC_STATIC.get(CMD).inc();
                SCHED_COMMANDS_PRI_COUNTER_VEC_STATIC
                    .get(priority_tag)
                    .inc();

                Self::check_api_version_ranges(
                    api_version,
                    ctx.api_version,
                    CMD,
                    ranges
                        .iter()
                        .map(|range| (Some(range.get_start_key()), Some(range.get_end_key()))),
                )?;

                let command_duration = tikv_util::time::Instant::now_coarse();
                let snap_ctx = SnapContext {
                    pb_ctx: &ctx,
                    ..Default::default()
                };
                let snapshot =
                    Self::with_tls_engine(|engine| Self::snapshot(engine, snap_ctx)).await?;
                let buckets = snapshot.ext().get_buckets();
                let cf = Self::rawkv_cf(&cf, api_version)?;
                {
                    let store = RawStore::new(snapshot, api_version);
                    let begin_instant = Instant::now();
                    let mut statistics = Statistics::default();
                    if !Self::check_key_ranges(&ranges, reverse_scan) {
                        return Err(box_err!("Invalid KeyRanges"));
                    };
                    let mut result = Vec::new();
                    let mut key_ranges = vec![];
                    let ranges_len = ranges.len();

                    for i in 0..ranges_len {
                        let start_key = Api::encode_raw_key_owned(ranges[i].take_start_key(), None);
                        let end_key = ranges[i].take_end_key();
                        let end_key = if end_key.is_empty() {
                            if i + 1 == ranges_len {
                                None
                            } else {
                                Some(Api::encode_raw_key(ranges[i + 1].get_start_key(), None))
                            }
                        } else {
                            Some(Api::encode_raw_key_owned(end_key, None))
                        };
                        let mut stats = Statistics::default();
                        let pairs: Vec<Result<KvPair>> = if reverse_scan {
                            store
                                .reverse_raw_scan(
                                    cf,
                                    &start_key,
                                    end_key.as_ref(),
                                    each_limit,
                                    &mut stats,
                                    key_only,
                                )
                                .await
                        } else {
                            store
                                .forward_raw_scan(
                                    cf,
                                    &start_key,
                                    end_key.as_ref(),
                                    each_limit,
                                    &mut stats,
                                    key_only,
                                )
                                .await
                        }
                        .map(|pairs| {
                            pairs
                                .into_iter()
                                .map(|pair| {
                                    pair.map(|(k, v)| {
                                        let (user_key, _) =
                                            Api::decode_raw_key_owned(Key::from_encoded(k), true)
                                                .unwrap();
                                        (user_key, v)
                                    })
                                    .map_err(Error::from)
                                })
                                .collect()
                        })
                        .map_err(Error::from)?;

                        key_ranges.push(build_key_range(
                            start_key.as_encoded(),
                            end_key.as_ref().map(|k| k.as_encoded()).unwrap_or(&vec![]),
                            reverse_scan,
                        ));
                        metrics::tls_collect_read_flow(
                            ctx.get_region_id(),
                            Some(start_key.as_encoded()),
                            end_key.as_ref().map(|k| k.as_encoded().as_slice()),
                            &stats,
                            buckets.as_ref(),
                        );
                        statistics.add(&stats);
                        result.extend(pairs.into_iter().map(|res| res.map_err(Error::from)));
                    }

                    tls_collect_query_batch(
                        ctx.get_region_id(),
                        ctx.get_peer(),
                        key_ranges,
                        QueryKind::Scan,
                    );
                    KV_COMMAND_KEYREAD_HISTOGRAM_STATIC
                        .get(CMD)
                        .observe(statistics.data.flow_stats.read_keys as f64);
                    metrics::tls_collect_scan_details(CMD, &statistics);
                    SCHED_PROCESSING_READ_HISTOGRAM_STATIC
                        .get(CMD)
                        .observe(begin_instant.saturating_elapsed_secs());
                    SCHED_HISTOGRAM_VEC_STATIC
                        .get(CMD)
                        .observe(command_duration.saturating_elapsed_secs());
                    Ok(result)
                }
            }
            .in_resource_metering_tag(resource_tag),
            priority,
            thread_rng().next_u64(),
        );

        async move {
            res.map_err(|_| Error::from(ErrorInner::SchedTooBusy))
                .await?
        }
    }

    /// Get the value of a raw key.
    pub fn raw_get_key_ttl(
        &self,
        ctx: Context,
        cf: String,
        key: Vec<u8>,
    ) -> impl Future<Output = Result<Option<u64>>> {
        const CMD: CommandKind = CommandKind::raw_get_key_ttl;
        let priority = ctx.get_priority();
        let priority_tag = get_priority_tag(priority);
        let resource_tag = self
            .resource_tag_factory
            .new_tag_with_key_ranges(&ctx, vec![(key.clone(), key.clone())]);
        let api_version = self.api_version;

        let res = self.read_pool.spawn_handle(
            async move {
                KV_COMMAND_COUNTER_VEC_STATIC.get(CMD).inc();
                SCHED_COMMANDS_PRI_COUNTER_VEC_STATIC
                    .get(priority_tag)
                    .inc();

                Self::check_api_version(api_version, ctx.api_version, CMD, [&key])?;

                let command_duration = tikv_util::time::Instant::now_coarse();
                let snap_ctx = SnapContext {
                    pb_ctx: &ctx,
                    ..Default::default()
                };
                let snapshot =
                    Self::with_tls_engine(|engine| Self::snapshot(engine, snap_ctx)).await?;
                let buckets = snapshot.ext().get_buckets();
                let store = RawStore::new(snapshot, api_version);
                let cf = Self::rawkv_cf(&cf, api_version)?;
                {
                    let begin_instant = Instant::now_coarse();
                    let mut stats = Statistics::default();
                    let key = Api::encode_raw_key_owned(key, None);
                    // Keys pass to `tls_collect_query` should be encoded, to get correct keys for region split.
                    tls_collect_query(
                        ctx.get_region_id(),
                        ctx.get_peer(),
                        key.as_encoded(),
                        key.as_encoded(),
                        false,
                        QueryKind::Get,
                    );
                    let r = store
                        .raw_get_key_ttl(cf, &key, &mut stats)
                        .map_err(Error::from);
                    KV_COMMAND_KEYREAD_HISTOGRAM_STATIC.get(CMD).observe(1_f64);
                    tls_collect_read_flow(
                        ctx.get_region_id(),
                        Some(key.as_encoded()),
                        Some(key.as_encoded()),
                        &stats,
                        buckets.as_ref(),
                    );
                    SCHED_PROCESSING_READ_HISTOGRAM_STATIC
                        .get(CMD)
                        .observe(begin_instant.saturating_elapsed_secs());
                    SCHED_HISTOGRAM_VEC_STATIC
                        .get(CMD)
                        .observe(command_duration.saturating_elapsed_secs());
                    r
                }
            }
            .in_resource_metering_tag(resource_tag),
            priority,
            thread_rng().next_u64(),
        );

        async move {
            res.map_err(|_| Error::from(ErrorInner::SchedTooBusy))
                .await?
        }
    }

    pub fn raw_compare_and_swap_atomic(
        &self,
        ctx: Context,
        cf: String,
        key: Vec<u8>,
        previous_value: Option<Vec<u8>>,
        value: Vec<u8>,
        ttl: u64,
        cb: Callback<(Option<Value>, bool)>,
    ) -> Result<()> {
        Self::check_api_version(
            self.api_version,
            ctx.api_version,
            CommandKind::raw_compare_and_swap,
            [&key],
        )?;
        let cf = Self::rawkv_cf(&cf, self.api_version)?;

        if !Api::IS_TTL_ENABLED && ttl != 0 {
            return Err(Error::from(ErrorInner::TTLNotEnabled));
        }

        let key = Api::encode_raw_key_owned(key, None);
        let cmd =
            RawCompareAndSwap::new(cf, key, previous_value, value, ttl, self.api_version, ctx);
        self.sched_txn_command(cmd, cb)
    }

    pub fn raw_batch_put_atomic(
        &self,
        ctx: Context,
        cf: String,
        pairs: Vec<KvPair>,
        ttls: Vec<u64>,
        callback: Callback<()>,
    ) -> Result<()> {
        Self::check_api_version(
            self.api_version,
            ctx.api_version,
            CommandKind::raw_atomic_store,
            pairs.iter().map(|(ref k, _)| k),
        )?;

        let cf = Self::rawkv_cf(&cf, self.api_version)?;
        let modifies = Self::raw_batch_put_requests_to_modifies(cf, pairs, ttls)?;
        let cmd = RawAtomicStore::new(cf, modifies, ctx);
        self.sched_txn_command(cmd, callback)
    }

    pub fn raw_batch_delete_atomic(
        &self,
        ctx: Context,
        cf: String,
        keys: Vec<Vec<u8>>,
        callback: Callback<()>,
    ) -> Result<()> {
        Self::check_api_version(
            self.api_version,
            ctx.api_version,
            CommandKind::raw_atomic_store,
            &keys,
        )?;

        let cf = Self::rawkv_cf(&cf, self.api_version)?;
<<<<<<< HEAD
        let modifies = Self::raw_batch_delete_requests_to_modifies(cf, keys);
=======
        let modifies = keys
            .into_iter()
            .map(|k| Self::raw_delete_request_to_modify(cf, k))
            .collect();
>>>>>>> 4cabf515
        let cmd = RawAtomicStore::new(cf, modifies, ctx);
        self.sched_txn_command(cmd, callback)
    }

    pub fn raw_checksum(
        &self,
        ctx: Context,
        algorithm: ChecksumAlgorithm,
        ranges: Vec<KeyRange>,
    ) -> impl Future<Output = Result<(u64, u64, u64)>> {
        // TODO: Modify this method in another PR for backup & restore feature of Api V2.
        const CMD: CommandKind = CommandKind::raw_checksum;
        let priority = ctx.get_priority();
        let priority_tag = get_priority_tag(priority);
        let key_ranges = ranges
            .iter()
            .map(|key_range| (key_range.start_key.clone(), key_range.end_key.clone()))
            .collect();
        let resource_tag = self
            .resource_tag_factory
            .new_tag_with_key_ranges(&ctx, key_ranges);
        let api_version = self.api_version;

        let res = self.read_pool.spawn_handle(
            async move {
                KV_COMMAND_COUNTER_VEC_STATIC.get(CMD).inc();
                SCHED_COMMANDS_PRI_COUNTER_VEC_STATIC
                    .get(priority_tag)
                    .inc();

                if algorithm != ChecksumAlgorithm::Crc64Xor {
                    return Err(box_err!("unknown checksum algorithm {:?}", algorithm));
                }

                Self::check_api_version_ranges(
                    api_version,
                    ctx.api_version,
                    CMD,
                    ranges
                        .iter()
                        .map(|range| (Some(range.get_start_key()), Some(range.get_end_key()))),
                )?;

                let command_duration = tikv_util::time::Instant::now_coarse();
                let snap_ctx = SnapContext {
                    pb_ctx: &ctx,
                    ..Default::default()
                };
                let snapshot =
                    Self::with_tls_engine(|engine| Self::snapshot(engine, snap_ctx)).await?;
                let buckets = snapshot.ext().get_buckets();
                let store = RawStore::new(snapshot, api_version);
                let cf = Self::rawkv_cf("", api_version)?;

                let begin_instant = tikv_util::time::Instant::now_coarse();
                let mut stats = Vec::with_capacity(ranges.len());
                let ret = store
                    .raw_checksum_ranges(cf, &ranges, &mut stats)
                    .await
                    .map_err(Error::from);
                stats.iter().zip(ranges.iter()).for_each(|(stats, range)| {
                    tls_collect_read_flow(
                        ctx.get_region_id(),
                        Some(range.get_start_key()),
                        Some(range.get_end_key()),
                        stats,
                        buckets.as_ref(),
                    );
                });
                SCHED_PROCESSING_READ_HISTOGRAM_STATIC
                    .get(CMD)
                    .observe(begin_instant.saturating_elapsed().as_secs_f64());
                SCHED_HISTOGRAM_VEC_STATIC
                    .get(CMD)
                    .observe(command_duration.saturating_elapsed().as_secs_f64());

                ret
            }
            .in_resource_metering_tag(resource_tag),
            priority,
            thread_rng().next_u64(),
        );

        async move {
            res.map_err(|_| Error::from(ErrorInner::SchedTooBusy))
                .await?
        }
    }
}

pub struct DynamicConfigs {
    pub pipelined_pessimistic_lock: Arc<AtomicBool>,
    pub in_memory_pessimistic_lock: Arc<AtomicBool>,
}

fn get_priority_tag(priority: CommandPri) -> CommandPriority {
    match priority {
        CommandPri::Low => CommandPriority::low,
        CommandPri::Normal => CommandPriority::normal,
        CommandPri::High => CommandPriority::high,
    }
}

fn prepare_snap_ctx<'a>(
    pb_ctx: &'a Context,
    keys: impl IntoIterator<Item = &'a Key> + Clone,
    start_ts: TimeStamp,
    bypass_locks: &'a TsSet,
    concurrency_manager: &ConcurrencyManager,
    cmd: CommandKind,
) -> Result<SnapContext<'a>> {
    // Update max_ts and check the in-memory lock table before getting the snapshot
    if !pb_ctx.get_stale_read() {
        concurrency_manager.update_max_ts(start_ts);
    }
    fail_point!("before-storage-check-memory-locks");
    let isolation_level = pb_ctx.get_isolation_level();
    if need_check_locks(isolation_level) {
        let begin_instant = Instant::now();
        for key in keys.clone() {
            concurrency_manager
                .read_key_check(key, |lock| {
                    // No need to check access_locks because they are committed which means they
                    // can't be in memory lock table.
                    Lock::check_ts_conflict(
                        Cow::Borrowed(lock),
                        key,
                        start_ts,
                        bypass_locks,
                        isolation_level,
                    )
                })
                .map_err(|e| {
                    CHECK_MEM_LOCK_DURATION_HISTOGRAM_VEC
                        .get(cmd)
                        .locked
                        .observe(begin_instant.saturating_elapsed().as_secs_f64());
                    txn::Error::from_mvcc(e)
                })?;
        }
        CHECK_MEM_LOCK_DURATION_HISTOGRAM_VEC
            .get(cmd)
            .unlocked
            .observe(begin_instant.saturating_elapsed().as_secs_f64());
    }

    let mut snap_ctx = SnapContext {
        pb_ctx,
        start_ts,
        ..Default::default()
    };
    if need_check_locks_in_replica_read(pb_ctx) {
        snap_ctx.key_ranges = keys
            .into_iter()
            .map(|k| point_key_range(k.clone()))
            .collect();
    }
    Ok(snap_ctx)
}

pub fn need_check_locks_in_replica_read(ctx: &Context) -> bool {
    ctx.get_replica_read() && ctx.get_isolation_level() == IsolationLevel::Si
}

// checks whether the current isolation level needs to check related locks.
pub fn need_check_locks(iso_level: IsolationLevel) -> bool {
    matches!(iso_level, IsolationLevel::Si | IsolationLevel::RcCheckTs)
}

pub fn point_key_range(key: Key) -> KeyRange {
    let mut end_key = key.as_encoded().to_vec();
    end_key.push(0);
    let end_key = Key::from_encoded(end_key);
    let mut key_range = KeyRange::default();
    key_range.set_start_key(key.into_encoded());
    key_range.set_end_key(end_key.into_encoded());
    key_range
}

/// A builder to build a temporary `Storage<E>`.
///
/// Only used for test purpose.
#[must_use]
pub struct TestStorageBuilder<E: Engine, L: LockManager, Api: APIVersion> {
    engine: E,
    config: Config,
    pipelined_pessimistic_lock: Arc<AtomicBool>,
    in_memory_pessimistic_lock: Arc<AtomicBool>,
    lock_mgr: L,
    resource_tag_factory: ResourceTagFactory,
    _phantom: PhantomData<Api>,
}

/// TestStorageBuilder for Api V1
/// To be convenience for test cases unrelated to RawKV.
pub type TestStorageBuilderApiV1<E, L> = TestStorageBuilder<E, L, APIV1>;

impl<Api: APIVersion> TestStorageBuilder<RocksEngine, DummyLockManager, Api> {
    /// Build `Storage<RocksEngine>`.
    pub fn new(lock_mgr: DummyLockManager) -> Self {
        let engine = TestEngineBuilder::new()
            .api_version(Api::TAG)
            .build()
            .unwrap();

        Self::from_engine_and_lock_mgr(engine, lock_mgr)
    }
}

/// An `Engine` with `TxnExt`. It is used for test purpose.
#[derive(Clone)]
pub struct TxnTestEngine<E: Engine> {
    engine: E,
    txn_ext: Arc<TxnExt>,
}

impl<E: Engine> Engine for TxnTestEngine<E> {
    type Snap = TxnTestSnapshot<E::Snap>;
    type Local = E::Local;

    fn kv_engine(&self) -> Self::Local {
        self.engine.kv_engine()
    }

    fn snapshot_on_kv_engine(
        &self,
        start_key: &[u8],
        end_key: &[u8],
    ) -> tikv_kv::Result<Self::Snap> {
        let snapshot = self.engine.snapshot_on_kv_engine(start_key, end_key)?;
        Ok(TxnTestSnapshot {
            snapshot,
            txn_ext: self.txn_ext.clone(),
        })
    }

    fn modify_on_kv_engine(&self, modifies: Vec<Modify>) -> tikv_kv::Result<()> {
        self.engine.modify_on_kv_engine(modifies)
    }

    fn async_snapshot(
        &self,
        ctx: SnapContext<'_>,
        cb: tikv_kv::Callback<Self::Snap>,
    ) -> tikv_kv::Result<()> {
        let txn_ext = self.txn_ext.clone();
        self.engine.async_snapshot(
            ctx,
            Box::new(move |snapshot| {
                cb(snapshot.map(|snapshot| TxnTestSnapshot { snapshot, txn_ext }))
            }),
        )
    }

    fn async_write(
        &self,
        ctx: &Context,
        batch: WriteData,
        write_cb: tikv_kv::Callback<()>,
    ) -> tikv_kv::Result<()> {
        self.engine.async_write(ctx, batch, write_cb)
    }
}

#[derive(Clone)]
pub struct TxnTestSnapshot<S: Snapshot> {
    snapshot: S,
    txn_ext: Arc<TxnExt>,
}

impl<S: Snapshot> Snapshot for TxnTestSnapshot<S> {
    type Iter = S::Iter;
    type Ext<'a>
    where
        S: 'a,
    = TxnTestSnapshotExt<'a>;

    fn get(&self, key: &Key) -> tikv_kv::Result<Option<Value>> {
        self.snapshot.get(key)
    }

    fn get_cf(&self, cf: CfName, key: &Key) -> tikv_kv::Result<Option<Value>> {
        self.snapshot.get_cf(cf, key)
    }

    fn get_cf_opt(
        &self,
        opts: engine_traits::ReadOptions,
        cf: CfName,
        key: &Key,
    ) -> tikv_kv::Result<Option<Value>> {
        self.snapshot.get_cf_opt(opts, cf, key)
    }

    fn iter(&self, iter_opt: engine_traits::IterOptions) -> tikv_kv::Result<Self::Iter> {
        self.snapshot.iter(iter_opt)
    }

    fn iter_cf(
        &self,
        cf: CfName,
        iter_opt: engine_traits::IterOptions,
    ) -> tikv_kv::Result<Self::Iter> {
        self.snapshot.iter_cf(cf, iter_opt)
    }

    fn ext(&self) -> Self::Ext<'_> {
        TxnTestSnapshotExt(&self.txn_ext)
    }
}

pub struct TxnTestSnapshotExt<'a>(&'a Arc<TxnExt>);

impl<'a> SnapshotExt for TxnTestSnapshotExt<'a> {
    fn get_txn_ext(&self) -> Option<&Arc<TxnExt>> {
        Some(self.0)
    }
}

#[derive(Clone)]
struct DummyReporter;

impl FlowStatsReporter for DummyReporter {
    fn report_read_stats(&self, _read_stats: ReadStats) {}
    fn report_write_stats(&self, _write_stats: WriteStats) {}
}

impl<E: Engine, L: LockManager, Api: APIVersion> TestStorageBuilder<E, L, Api> {
    pub fn from_engine_and_lock_mgr(engine: E, lock_mgr: L) -> Self {
        let mut config = Config::default();
        config.set_api_version(Api::TAG);
        Self {
            engine,
            config,
            pipelined_pessimistic_lock: Arc::new(AtomicBool::new(false)),
            in_memory_pessimistic_lock: Arc::new(AtomicBool::new(false)),
            lock_mgr,
            resource_tag_factory: ResourceTagFactory::new_for_test(),
            _phantom: PhantomData,
        }
    }

    /// Customize the config of the `Storage`.
    ///
    /// By default, `Config::default()` will be used.
    pub fn config(mut self, config: Config) -> Self {
        self.config = config;
        self
    }

    pub fn pipelined_pessimistic_lock(self, enabled: bool) -> Self {
        self.pipelined_pessimistic_lock
            .store(enabled, atomic::Ordering::Relaxed);
        self
    }

    pub fn async_apply_prewrite(mut self, enabled: bool) -> Self {
        self.config.enable_async_apply_prewrite = enabled;
        self
    }

    pub fn in_memory_pessimistic_lock(self, enabled: bool) -> Self {
        self.in_memory_pessimistic_lock
            .store(enabled, atomic::Ordering::Relaxed);
        self
    }

    pub fn set_api_version(mut self, api_version: ApiVersion) -> Self {
        self.config.set_api_version(api_version);
        self
    }

    pub fn set_resource_tag_factory(mut self, resource_tag_factory: ResourceTagFactory) -> Self {
        self.resource_tag_factory = resource_tag_factory;
        self
    }

    fn register_causal_observer(&mut self) {
        if let (ApiVersion::V2, Some(coprocessor)) = (Api::TAG, self.engine.mut_coprocessor()) {
            let causal_ts_provider = Arc::new(causal_ts::tests::TestProvider::default());
            let causal_ob = causal_ts::CausalObserver::new(causal_ts_provider);
            causal_ob.register_to(coprocessor);
        }
    }

    /// Build a `Storage<E>`.
    pub fn build(mut self) -> Result<Storage<E, L, Api>> {
        let read_pool = build_read_pool_for_test(
            &crate::config::StorageReadPoolConfig::default_for_test(),
            self.engine.clone(),
        );
        // invoke here, as there are two entries to create `TestStorageBuilder` (`new` & `from_engine_and_lock_mgr`)
        self.register_causal_observer();

        Storage::from_engine(
            self.engine,
            &self.config,
            ReadPool::from(read_pool).handle(),
            self.lock_mgr,
            ConcurrencyManager::new(1.into()),
            DynamicConfigs {
                pipelined_pessimistic_lock: self.pipelined_pessimistic_lock,
                in_memory_pessimistic_lock: self.in_memory_pessimistic_lock,
            },
            Arc::new(FlowController::empty()),
            DummyReporter,
            self.resource_tag_factory,
            Arc::new(QuotaLimiter::default()),
            latest_feature_gate(),
        )
    }

    pub fn build_for_txn(self, txn_ext: Arc<TxnExt>) -> Result<Storage<TxnTestEngine<E>, L, Api>> {
        let engine = TxnTestEngine {
            engine: self.engine,
            txn_ext,
        };
        let read_pool = build_read_pool_for_test(
            &crate::config::StorageReadPoolConfig::default_for_test(),
            engine.clone(),
        );

        Storage::from_engine(
            engine,
            &self.config,
            ReadPool::from(read_pool).handle(),
            self.lock_mgr,
            ConcurrencyManager::new(1.into()),
            DynamicConfigs {
                pipelined_pessimistic_lock: self.pipelined_pessimistic_lock,
                in_memory_pessimistic_lock: self.in_memory_pessimistic_lock,
            },
            Arc::new(FlowController::empty()),
            DummyReporter,
            ResourceTagFactory::new_for_test(),
            Arc::new(QuotaLimiter::default()),
            latest_feature_gate(),
        )
    }
}

pub trait ResponseBatchConsumer<ConsumeResponse: Sized>: Send {
    fn consume(&self, id: u64, res: Result<ConsumeResponse>, begin: Instant);
}

pub mod test_util {
    use super::*;
    use crate::storage::txn::commands;
    use std::sync::Mutex;
    use std::{
        fmt::Debug,
        sync::mpsc::{channel, Sender},
    };

    pub fn expect_none(x: Option<Value>) {
        assert_eq!(x, None);
    }

    pub fn expect_value(v: Vec<u8>, x: Option<Value>) {
        assert_eq!(x.unwrap(), v);
    }

    pub fn expect_multi_values(v: Vec<Option<KvPair>>, x: Vec<Result<KvPair>>) {
        let x: Vec<Option<KvPair>> = x.into_iter().map(Result::ok).collect();
        assert_eq!(x, v);
    }

    pub fn expect_error<T, F>(err_matcher: F, x: Result<T>)
    where
        F: FnOnce(Error) + Send + 'static,
    {
        match x {
            Err(e) => err_matcher(e),
            _ => panic!("expect result to be an error"),
        }
    }

    pub fn expect_ok_callback<T: Debug>(done: Sender<i32>, id: i32) -> Callback<T> {
        Box::new(move |x: Result<T>| {
            x.unwrap();
            done.send(id).unwrap();
        })
    }

    pub fn expect_fail_callback<T, F>(done: Sender<i32>, id: i32, err_matcher: F) -> Callback<T>
    where
        F: FnOnce(Error) + Send + 'static,
    {
        Box::new(move |x: Result<T>| {
            expect_error(err_matcher, x);
            done.send(id).unwrap();
        })
    }

    pub fn expect_too_busy_callback<T>(done: Sender<i32>, id: i32) -> Callback<T> {
        Box::new(move |x: Result<T>| {
            expect_error(
                |err| match err {
                    Error(box ErrorInner::SchedTooBusy) => {}
                    e => panic!("unexpected error chain: {:?}, expect too busy", e),
                },
                x,
            );
            done.send(id).unwrap();
        })
    }

    pub fn expect_value_callback<T: PartialEq + Debug + Send + 'static>(
        done: Sender<i32>,
        id: i32,
        value: T,
    ) -> Callback<T> {
        Box::new(move |x: Result<T>| {
            assert_eq!(x.unwrap(), value);
            done.send(id).unwrap();
        })
    }

    pub fn expect_pessimistic_lock_res_callback(
        done: Sender<i32>,
        pessimistic_lock_res: PessimisticLockRes,
    ) -> Callback<Result<PessimisticLockRes>> {
        Box::new(move |res: Result<Result<PessimisticLockRes>>| {
            assert_eq!(res.unwrap().unwrap(), pessimistic_lock_res);
            done.send(0).unwrap();
        })
    }

    pub fn expect_secondary_locks_status_callback(
        done: Sender<i32>,
        secondary_locks_status: SecondaryLocksStatus,
    ) -> Callback<SecondaryLocksStatus> {
        Box::new(move |res: Result<SecondaryLocksStatus>| {
            assert_eq!(res.unwrap(), secondary_locks_status);
            done.send(0).unwrap();
        })
    }

    type PessimisticLockCommand = TypedCommand<Result<PessimisticLockRes>>;

    pub fn new_acquire_pessimistic_lock_command(
        keys: Vec<(Key, bool)>,
        start_ts: impl Into<TimeStamp>,
        for_update_ts: impl Into<TimeStamp>,
        return_values: bool,
        check_existence: bool,
    ) -> PessimisticLockCommand {
        let primary = keys[0].0.clone().to_raw().unwrap();
        let for_update_ts: TimeStamp = for_update_ts.into();
        commands::AcquirePessimisticLock::new(
            keys,
            primary,
            start_ts.into(),
            3000,
            false,
            for_update_ts,
            None,
            return_values,
            for_update_ts.next(),
            OldValues::default(),
            check_existence,
            Context::default(),
        )
    }

    pub fn delete_pessimistic_lock<E: Engine, L: LockManager, Api: APIVersion>(
        storage: &Storage<E, L, Api>,
        key: Key,
        start_ts: u64,
        for_update_ts: u64,
    ) {
        let (tx, rx) = channel();
        storage
            .sched_txn_command(
                commands::PessimisticRollback::new(
                    vec![key],
                    start_ts.into(),
                    for_update_ts.into(),
                    Context::default(),
                ),
                expect_ok_callback(tx, 0),
            )
            .unwrap();
        rx.recv().unwrap();
    }

    pub struct GetResult {
        id: u64,
        res: Result<Option<Vec<u8>>>,
    }

    #[derive(Clone)]
    pub struct GetConsumer {
        pub data: Arc<Mutex<Vec<GetResult>>>,
    }

    impl GetConsumer {
        pub fn new() -> Self {
            Self {
                data: Arc::new(Mutex::new(vec![])),
            }
        }

        pub fn take_data(self) -> Vec<Result<Option<Vec<u8>>>> {
            let mut data = self.data.lock().unwrap();
            let mut results = std::mem::take(&mut *data);
            results.sort_by_key(|k| k.id);
            results.into_iter().map(|v| v.res).collect()
        }
    }

    impl Default for GetConsumer {
        fn default() -> Self {
            Self::new()
        }
    }

    impl ResponseBatchConsumer<(Option<Vec<u8>>, Statistics, PerfStatisticsDelta)> for GetConsumer {
        fn consume(
            &self,
            id: u64,
            res: Result<(Option<Vec<u8>>, Statistics, PerfStatisticsDelta)>,
            _: tikv_util::time::Instant,
        ) {
            self.data.lock().unwrap().push(GetResult {
                id,
                res: res.map(|(v, ..)| v),
            });
        }
    }

    impl ResponseBatchConsumer<Option<Vec<u8>>> for GetConsumer {
        fn consume(&self, id: u64, res: Result<Option<Vec<u8>>>, _: tikv_util::time::Instant) {
            self.data.lock().unwrap().push(GetResult { id, res });
        }
    }

    pub fn latest_feature_gate() -> FeatureGate {
        let feature_gate = FeatureGate::default();
        feature_gate.set_version(env!("CARGO_PKG_VERSION")).unwrap();
        feature_gate
    }
}

/// All statistics related to KvGet/KvBatchGet.
#[derive(Debug, Default, Clone)]
pub struct KvGetStatistics {
    pub stats: Statistics,
    pub perf_stats: PerfStatisticsDelta,
    pub latency_stats: StageLatencyStats,
}

#[cfg(test)]
mod tests {
    use super::{
        mvcc::tests::{must_unlocked, must_written},
        test_util::*,
        *,
    };
    use crate::config::TitanDBConfig;
    use crate::storage::kv::{ExpectedWrite, MockEngineBuilder};
    use crate::storage::lock_manager::DiagnosticContext;
    use crate::storage::mvcc::LockType;
    use crate::storage::txn::commands::{AcquirePessimisticLock, Prewrite};
    use crate::storage::txn::tests::must_rollback;
    use crate::storage::{
        config::BlockCacheConfig,
        kv::{Error as KvError, ErrorInner as EngineErrorInner},
        lock_manager::{Lock, WaitTimeout},
        mvcc::{Error as MvccError, ErrorInner as MvccErrorInner},
        txn::{commands, Error as TxnError, ErrorInner as TxnErrorInner},
    };
    use api_version::{APIV1, APIV1TTL, APIV2};
    use collections::HashMap;
    use engine_rocks::raw_util::CFOptions;
    use engine_traits::{raw_ttl::ttl_current_ts, ALL_CFS, CF_LOCK, CF_RAFT, CF_WRITE};
    use error_code::ErrorCodeExt;
    use errors::extract_key_error;
    use futures::executor::block_on;
    use kvproto::kvrpcpb::{AssertionLevel, CommandPri, Op};
    use std::iter::Iterator;
    use std::{
        sync::{
            atomic::{AtomicBool, Ordering},
            mpsc::{channel, Sender},
            Arc,
        },
        time::Duration,
    };
    use tikv_util::config::ReadableSize;
    use txn_types::{Mutation, PessimisticLock, WriteType};

    #[test]
    fn test_prewrite_blocks_read() {
        use kvproto::kvrpcpb::ExtraOp;
        let storage = TestStorageBuilderApiV1::new(DummyLockManager)
            .build()
            .unwrap();

        // We have to do the prewrite manually so that the mem locks don't get released.
        let snapshot = storage.engine.snapshot(Default::default()).unwrap();
        let mutations = vec![Mutation::make_put(Key::from_raw(b"x"), b"z".to_vec())];
        let mut cmd = commands::Prewrite::with_defaults(mutations, vec![1, 2, 3], 10.into());
        if let Command::Prewrite(p) = &mut cmd.cmd {
            p.secondary_keys = Some(vec![]);
        }
        let wr = cmd
            .cmd
            .process_write(
                snapshot,
                commands::WriteContext {
                    lock_mgr: &DummyLockManager {},
                    concurrency_manager: storage.concurrency_manager.clone(),
                    extra_op: ExtraOp::Noop,
                    statistics: &mut Statistics::default(),
                    async_apply_prewrite: false,
                },
            )
            .unwrap();
        assert_eq!(wr.lock_guards.len(), 1);

        let result = block_on(storage.get(Context::default(), Key::from_raw(b"x"), 100.into()));
        assert!(matches!(
            result,
            Err(Error(box ErrorInner::Txn(txn::Error(
                box txn::ErrorInner::Mvcc(mvcc::Error(box mvcc::ErrorInner::KeyIsLocked { .. }))
            ))))
        ));
    }

    #[test]
    fn test_get_put() {
        let storage = TestStorageBuilderApiV1::new(DummyLockManager)
            .build()
            .unwrap();
        let (tx, rx) = channel();
        expect_none(
            block_on(storage.get(Context::default(), Key::from_raw(b"x"), 100.into()))
                .unwrap()
                .0,
        );
        storage
            .sched_txn_command(
                commands::Prewrite::with_defaults(
                    vec![Mutation::make_put(Key::from_raw(b"x"), b"100".to_vec())],
                    b"x".to_vec(),
                    100.into(),
                ),
                expect_ok_callback(tx.clone(), 1),
            )
            .unwrap();
        rx.recv().unwrap();
        expect_error(
            |e| match e {
                Error(box ErrorInner::Txn(TxnError(box TxnErrorInner::Mvcc(mvcc::Error(
                    box mvcc::ErrorInner::KeyIsLocked { .. },
                ))))) => (),
                e => panic!("unexpected error chain: {:?}", e),
            },
            block_on(storage.get(Context::default(), Key::from_raw(b"x"), 101.into())),
        );
        storage
            .sched_txn_command(
                commands::Commit::new(
                    vec![Key::from_raw(b"x")],
                    100.into(),
                    101.into(),
                    Context::default(),
                ),
                expect_ok_callback(tx, 3),
            )
            .unwrap();
        rx.recv().unwrap();
        expect_none(
            block_on(storage.get(Context::default(), Key::from_raw(b"x"), 100.into()))
                .unwrap()
                .0,
        );
        expect_value(
            b"100".to_vec(),
            block_on(storage.get(Context::default(), Key::from_raw(b"x"), 101.into()))
                .unwrap()
                .0,
        );
    }

    #[test]
    fn test_cf_error() {
        // New engine lacks normal column families.
        let engine = TestEngineBuilder::new().cfs(["foo"]).build().unwrap();
        let storage = TestStorageBuilderApiV1::from_engine_and_lock_mgr(engine, DummyLockManager)
            .build()
            .unwrap();
        let (tx, rx) = channel();
        storage
            .sched_txn_command(
                commands::Prewrite::with_defaults(
                    vec![
                        Mutation::make_put(Key::from_raw(b"a"), b"aa".to_vec()),
                        Mutation::make_put(Key::from_raw(b"b"), b"bb".to_vec()),
                        Mutation::make_put(Key::from_raw(b"c"), b"cc".to_vec()),
                    ],
                    b"a".to_vec(),
                    1.into(),
                ),
                expect_fail_callback(tx, 0, |e| match e {
                    Error(box ErrorInner::Txn(TxnError(box TxnErrorInner::Mvcc(mvcc::Error(
                        box mvcc::ErrorInner::Kv(KvError(box EngineErrorInner::Request(..))),
                    ))))) => {}
                    e => panic!("unexpected error chain: {:?}", e),
                }),
            )
            .unwrap();
        rx.recv().unwrap();
        expect_error(
            |e| match e {
                Error(box ErrorInner::Txn(TxnError(box TxnErrorInner::Mvcc(mvcc::Error(
                    box mvcc::ErrorInner::Kv(KvError(box EngineErrorInner::Request(..))),
                ))))) => (),
                e => panic!("unexpected error chain: {:?}", e),
            },
            block_on(storage.get(Context::default(), Key::from_raw(b"x"), 1.into())),
        );
        expect_error(
            |e| match e {
                Error(box ErrorInner::Txn(TxnError(box TxnErrorInner::Mvcc(mvcc::Error(
                    box mvcc::ErrorInner::Kv(KvError(box EngineErrorInner::Request(..))),
                ))))) => (),
                e => panic!("unexpected error chain: {:?}", e),
            },
            block_on(storage.scan(
                Context::default(),
                Key::from_raw(b"x"),
                None,
                1000,
                0,
                1.into(),
                false,
                false,
            )),
        );
        expect_error(
            |e| match e {
                Error(box ErrorInner::Txn(TxnError(box TxnErrorInner::Mvcc(mvcc::Error(
                    box mvcc::ErrorInner::Kv(KvError(box EngineErrorInner::Request(..))),
                ))))) => (),
                e => panic!("unexpected error chain: {:?}", e),
            },
            block_on(storage.batch_get(
                Context::default(),
                vec![Key::from_raw(b"c"), Key::from_raw(b"d")],
                1.into(),
            )),
        );
        let consumer = GetConsumer::new();
        block_on(storage.batch_get_command(
            vec![create_get_request(b"c", 1), create_get_request(b"d", 1)],
            vec![1, 2],
            consumer.clone(),
            Instant::now(),
        ))
        .unwrap();
        let data = consumer.take_data();
        for v in data {
            expect_error(
                |e| match e {
                    Error(box ErrorInner::Txn(TxnError(box TxnErrorInner::Mvcc(mvcc::Error(
                        box mvcc::ErrorInner::Kv(KvError(box EngineErrorInner::Request(..))),
                    ))))) => {}
                    e => panic!("unexpected error chain: {:?}", e),
                },
                v,
            );
        }
    }

    #[test]
    fn test_scan() {
        let storage = TestStorageBuilderApiV1::new(DummyLockManager)
            .build()
            .unwrap();
        let (tx, rx) = channel();
        storage
            .sched_txn_command(
                commands::Prewrite::with_defaults(
                    vec![
                        Mutation::make_put(Key::from_raw(b"a"), b"aa".to_vec()),
                        Mutation::make_put(Key::from_raw(b"b"), b"bb".to_vec()),
                        Mutation::make_put(Key::from_raw(b"c"), b"cc".to_vec()),
                    ],
                    b"a".to_vec(),
                    1.into(),
                ),
                expect_ok_callback(tx.clone(), 0),
            )
            .unwrap();
        rx.recv().unwrap();
        // Forward
        expect_multi_values(
            vec![None, None, None],
            block_on(storage.scan(
                Context::default(),
                Key::from_raw(b"\x00"),
                None,
                1000,
                0,
                5.into(),
                false,
                false,
            ))
            .unwrap(),
        );
        // Backward
        expect_multi_values(
            vec![None, None, None],
            block_on(storage.scan(
                Context::default(),
                Key::from_raw(b"\xff"),
                None,
                1000,
                0,
                5.into(),
                false,
                true,
            ))
            .unwrap(),
        );
        // Forward with bound
        expect_multi_values(
            vec![None, None],
            block_on(storage.scan(
                Context::default(),
                Key::from_raw(b"\x00"),
                Some(Key::from_raw(b"c")),
                1000,
                0,
                5.into(),
                false,
                false,
            ))
            .unwrap(),
        );
        // Backward with bound
        expect_multi_values(
            vec![None, None],
            block_on(storage.scan(
                Context::default(),
                Key::from_raw(b"\xff"),
                Some(Key::from_raw(b"b")),
                1000,
                0,
                5.into(),
                false,
                true,
            ))
            .unwrap(),
        );
        // Forward with limit
        expect_multi_values(
            vec![None, None],
            block_on(storage.scan(
                Context::default(),
                Key::from_raw(b"\x00"),
                None,
                2,
                0,
                5.into(),
                false,
                false,
            ))
            .unwrap(),
        );
        // Backward with limit
        expect_multi_values(
            vec![None, None],
            block_on(storage.scan(
                Context::default(),
                Key::from_raw(b"\xff"),
                None,
                2,
                0,
                5.into(),
                false,
                true,
            ))
            .unwrap(),
        );

        storage
            .sched_txn_command(
                commands::Commit::new(
                    vec![
                        Key::from_raw(b"a"),
                        Key::from_raw(b"b"),
                        Key::from_raw(b"c"),
                    ],
                    1.into(),
                    2.into(),
                    Context::default(),
                ),
                expect_ok_callback(tx, 1),
            )
            .unwrap();
        rx.recv().unwrap();
        // Forward
        expect_multi_values(
            vec![
                Some((b"a".to_vec(), b"aa".to_vec())),
                Some((b"b".to_vec(), b"bb".to_vec())),
                Some((b"c".to_vec(), b"cc".to_vec())),
            ],
            block_on(storage.scan(
                Context::default(),
                Key::from_raw(b"\x00"),
                None,
                1000,
                0,
                5.into(),
                false,
                false,
            ))
            .unwrap(),
        );
        // Backward
        expect_multi_values(
            vec![
                Some((b"c".to_vec(), b"cc".to_vec())),
                Some((b"b".to_vec(), b"bb".to_vec())),
                Some((b"a".to_vec(), b"aa".to_vec())),
            ],
            block_on(storage.scan(
                Context::default(),
                Key::from_raw(b"\xff"),
                None,
                1000,
                0,
                5.into(),
                false,
                true,
            ))
            .unwrap(),
        );
        // Forward with sample step
        expect_multi_values(
            vec![
                Some((b"a".to_vec(), b"aa".to_vec())),
                Some((b"c".to_vec(), b"cc".to_vec())),
            ],
            block_on(storage.scan(
                Context::default(),
                Key::from_raw(b"\x00"),
                None,
                1000,
                2,
                5.into(),
                false,
                false,
            ))
            .unwrap(),
        );
        // Backward with sample step
        expect_multi_values(
            vec![
                Some((b"c".to_vec(), b"cc".to_vec())),
                Some((b"a".to_vec(), b"aa".to_vec())),
            ],
            block_on(storage.scan(
                Context::default(),
                Key::from_raw(b"\xff"),
                None,
                1000,
                2,
                5.into(),
                false,
                true,
            ))
            .unwrap(),
        );
        // Forward with sample step and limit
        expect_multi_values(
            vec![Some((b"a".to_vec(), b"aa".to_vec()))],
            block_on(storage.scan(
                Context::default(),
                Key::from_raw(b"\x00"),
                None,
                1,
                2,
                5.into(),
                false,
                false,
            ))
            .unwrap(),
        );
        // Backward with sample step and limit
        expect_multi_values(
            vec![Some((b"c".to_vec(), b"cc".to_vec()))],
            block_on(storage.scan(
                Context::default(),
                Key::from_raw(b"\xff"),
                None,
                1,
                2,
                5.into(),
                false,
                true,
            ))
            .unwrap(),
        );
        // Forward with bound
        expect_multi_values(
            vec![
                Some((b"a".to_vec(), b"aa".to_vec())),
                Some((b"b".to_vec(), b"bb".to_vec())),
            ],
            block_on(storage.scan(
                Context::default(),
                Key::from_raw(b"\x00"),
                Some(Key::from_raw(b"c")),
                1000,
                0,
                5.into(),
                false,
                false,
            ))
            .unwrap(),
        );
        // Backward with bound
        expect_multi_values(
            vec![
                Some((b"c".to_vec(), b"cc".to_vec())),
                Some((b"b".to_vec(), b"bb".to_vec())),
            ],
            block_on(storage.scan(
                Context::default(),
                Key::from_raw(b"\xff"),
                Some(Key::from_raw(b"b")),
                1000,
                0,
                5.into(),
                false,
                true,
            ))
            .unwrap(),
        );

        // Forward with limit
        expect_multi_values(
            vec![
                Some((b"a".to_vec(), b"aa".to_vec())),
                Some((b"b".to_vec(), b"bb".to_vec())),
            ],
            block_on(storage.scan(
                Context::default(),
                Key::from_raw(b"\x00"),
                None,
                2,
                0,
                5.into(),
                false,
                false,
            ))
            .unwrap(),
        );
        // Backward with limit
        expect_multi_values(
            vec![
                Some((b"c".to_vec(), b"cc".to_vec())),
                Some((b"b".to_vec(), b"bb".to_vec())),
            ],
            block_on(storage.scan(
                Context::default(),
                Key::from_raw(b"\xff"),
                None,
                2,
                0,
                5.into(),
                false,
                true,
            ))
            .unwrap(),
        );
    }

    #[test]
    fn test_scan_with_key_only() {
        let db_config = crate::config::DbConfig {
            titan: TitanDBConfig {
                enabled: true,
                ..Default::default()
            },
            ..Default::default()
        };
        let engine = {
            let path = "".to_owned();
            let cfs = ALL_CFS.to_vec();
            let cfg_rocksdb = db_config;
            let cache = BlockCacheConfig::default().build_shared_cache();
            let cfs_opts = vec![
                CFOptions::new(
                    CF_DEFAULT,
                    cfg_rocksdb
                        .defaultcf
                        .build_opt(&cache, None, ApiVersion::V1),
                ),
                CFOptions::new(CF_LOCK, cfg_rocksdb.lockcf.build_opt(&cache)),
                CFOptions::new(CF_WRITE, cfg_rocksdb.writecf.build_opt(&cache, None)),
                CFOptions::new(CF_RAFT, cfg_rocksdb.raftcf.build_opt(&cache)),
            ];
            RocksEngine::new(
                &path,
                &cfs,
                Some(cfs_opts),
                cache.is_some(),
                None, /*io_rate_limiter*/
                None, /* CFOptions */
            )
        }
        .unwrap();
        let storage = TestStorageBuilderApiV1::from_engine_and_lock_mgr(engine, DummyLockManager)
            .build()
            .unwrap();
        let (tx, rx) = channel();
        storage
            .sched_txn_command(
                commands::Prewrite::with_defaults(
                    vec![
                        Mutation::make_put(Key::from_raw(b"a"), b"aa".to_vec()),
                        Mutation::make_put(Key::from_raw(b"b"), b"bb".to_vec()),
                        Mutation::make_put(Key::from_raw(b"c"), b"cc".to_vec()),
                    ],
                    b"a".to_vec(),
                    1.into(),
                ),
                expect_ok_callback(tx.clone(), 0),
            )
            .unwrap();
        rx.recv().unwrap();
        // Forward
        expect_multi_values(
            vec![None, None, None],
            block_on(storage.scan(
                Context::default(),
                Key::from_raw(b"\x00"),
                None,
                1000,
                0,
                5.into(),
                true,
                false,
            ))
            .unwrap(),
        );
        // Backward
        expect_multi_values(
            vec![None, None, None],
            block_on(storage.scan(
                Context::default(),
                Key::from_raw(b"\xff"),
                None,
                1000,
                0,
                5.into(),
                true,
                true,
            ))
            .unwrap(),
        );
        // Forward with bound
        expect_multi_values(
            vec![None, None],
            block_on(storage.scan(
                Context::default(),
                Key::from_raw(b"\x00"),
                Some(Key::from_raw(b"c")),
                1000,
                0,
                5.into(),
                true,
                false,
            ))
            .unwrap(),
        );
        // Backward with bound
        expect_multi_values(
            vec![None, None],
            block_on(storage.scan(
                Context::default(),
                Key::from_raw(b"\xff"),
                Some(Key::from_raw(b"b")),
                1000,
                0,
                5.into(),
                true,
                true,
            ))
            .unwrap(),
        );
        // Forward with limit
        expect_multi_values(
            vec![None, None],
            block_on(storage.scan(
                Context::default(),
                Key::from_raw(b"\x00"),
                None,
                2,
                0,
                5.into(),
                true,
                false,
            ))
            .unwrap(),
        );
        // Backward with limit
        expect_multi_values(
            vec![None, None],
            block_on(storage.scan(
                Context::default(),
                Key::from_raw(b"\xff"),
                None,
                2,
                0,
                5.into(),
                true,
                true,
            ))
            .unwrap(),
        );

        storage
            .sched_txn_command(
                commands::Commit::new(
                    vec![
                        Key::from_raw(b"a"),
                        Key::from_raw(b"b"),
                        Key::from_raw(b"c"),
                    ],
                    1.into(),
                    2.into(),
                    Context::default(),
                ),
                expect_ok_callback(tx, 1),
            )
            .unwrap();
        rx.recv().unwrap();
        // Forward
        expect_multi_values(
            vec![
                Some((b"a".to_vec(), vec![])),
                Some((b"b".to_vec(), vec![])),
                Some((b"c".to_vec(), vec![])),
            ],
            block_on(storage.scan(
                Context::default(),
                Key::from_raw(b"\x00"),
                None,
                1000,
                0,
                5.into(),
                true,
                false,
            ))
            .unwrap(),
        );
        // Backward
        expect_multi_values(
            vec![
                Some((b"c".to_vec(), vec![])),
                Some((b"b".to_vec(), vec![])),
                Some((b"a".to_vec(), vec![])),
            ],
            block_on(storage.scan(
                Context::default(),
                Key::from_raw(b"\xff"),
                None,
                1000,
                0,
                5.into(),
                true,
                true,
            ))
            .unwrap(),
        );
        // Forward with bound
        expect_multi_values(
            vec![Some((b"a".to_vec(), vec![])), Some((b"b".to_vec(), vec![]))],
            block_on(storage.scan(
                Context::default(),
                Key::from_raw(b"\x00"),
                Some(Key::from_raw(b"c")),
                1000,
                0,
                5.into(),
                true,
                false,
            ))
            .unwrap(),
        );
        // Backward with bound
        expect_multi_values(
            vec![Some((b"c".to_vec(), vec![])), Some((b"b".to_vec(), vec![]))],
            block_on(storage.scan(
                Context::default(),
                Key::from_raw(b"\xff"),
                Some(Key::from_raw(b"b")),
                1000,
                0,
                5.into(),
                true,
                true,
            ))
            .unwrap(),
        );

        // Forward with limit
        expect_multi_values(
            vec![Some((b"a".to_vec(), vec![])), Some((b"b".to_vec(), vec![]))],
            block_on(storage.scan(
                Context::default(),
                Key::from_raw(b"\x00"),
                None,
                2,
                0,
                5.into(),
                true,
                false,
            ))
            .unwrap(),
        );
        // Backward with limit
        expect_multi_values(
            vec![Some((b"c".to_vec(), vec![])), Some((b"b".to_vec(), vec![]))],
            block_on(storage.scan(
                Context::default(),
                Key::from_raw(b"\xff"),
                None,
                2,
                0,
                5.into(),
                true,
                true,
            ))
            .unwrap(),
        );
    }

    #[test]
    fn test_batch_get() {
        let storage = TestStorageBuilderApiV1::new(DummyLockManager)
            .build()
            .unwrap();
        let (tx, rx) = channel();
        storage
            .sched_txn_command(
                commands::Prewrite::with_defaults(
                    vec![
                        Mutation::make_put(Key::from_raw(b"a"), b"aa".to_vec()),
                        Mutation::make_put(Key::from_raw(b"b"), b"bb".to_vec()),
                        Mutation::make_put(Key::from_raw(b"c"), b"cc".to_vec()),
                    ],
                    b"a".to_vec(),
                    1.into(),
                ),
                expect_ok_callback(tx.clone(), 0),
            )
            .unwrap();
        rx.recv().unwrap();
        expect_multi_values(
            vec![None],
            block_on(storage.batch_get(
                Context::default(),
                vec![Key::from_raw(b"c"), Key::from_raw(b"d")],
                2.into(),
            ))
            .unwrap()
            .0,
        );
        storage
            .sched_txn_command(
                commands::Commit::new(
                    vec![
                        Key::from_raw(b"a"),
                        Key::from_raw(b"b"),
                        Key::from_raw(b"c"),
                    ],
                    1.into(),
                    2.into(),
                    Context::default(),
                ),
                expect_ok_callback(tx, 1),
            )
            .unwrap();
        rx.recv().unwrap();
        expect_multi_values(
            vec![
                Some((b"c".to_vec(), b"cc".to_vec())),
                Some((b"a".to_vec(), b"aa".to_vec())),
                Some((b"b".to_vec(), b"bb".to_vec())),
            ],
            block_on(storage.batch_get(
                Context::default(),
                vec![
                    Key::from_raw(b"c"),
                    Key::from_raw(b"x"),
                    Key::from_raw(b"a"),
                    Key::from_raw(b"b"),
                ],
                5.into(),
            ))
            .unwrap()
            .0,
        );
    }

    fn create_get_request(key: &[u8], start_ts: u64) -> GetRequest {
        let mut req = GetRequest::default();
        req.set_key(key.to_owned());
        req.set_version(start_ts);
        req
    }

    #[test]
    fn test_batch_get_command() {
        let storage = TestStorageBuilderApiV1::new(DummyLockManager)
            .build()
            .unwrap();
        let (tx, rx) = channel();
        storage
            .sched_txn_command(
                commands::Prewrite::with_defaults(
                    vec![
                        Mutation::make_put(Key::from_raw(b"a"), b"aa".to_vec()),
                        Mutation::make_put(Key::from_raw(b"b"), b"bb".to_vec()),
                        Mutation::make_put(Key::from_raw(b"c"), b"cc".to_vec()),
                    ],
                    b"a".to_vec(),
                    1.into(),
                ),
                expect_ok_callback(tx.clone(), 0),
            )
            .unwrap();
        rx.recv().unwrap();
        let consumer = GetConsumer::new();
        block_on(storage.batch_get_command(
            vec![create_get_request(b"c", 2), create_get_request(b"d", 2)],
            vec![1, 2],
            consumer.clone(),
            Instant::now(),
        ))
        .unwrap();
        let mut x = consumer.take_data();
        expect_error(
            |e| match e {
                Error(box ErrorInner::Txn(TxnError(box TxnErrorInner::Mvcc(mvcc::Error(
                    box mvcc::ErrorInner::KeyIsLocked(..),
                ))))) => {}
                e => panic!("unexpected error chain: {:?}", e),
            },
            x.remove(0),
        );
        assert_eq!(x.remove(0).unwrap(), None);
        storage
            .sched_txn_command(
                commands::Commit::new(
                    vec![
                        Key::from_raw(b"a"),
                        Key::from_raw(b"b"),
                        Key::from_raw(b"c"),
                    ],
                    1.into(),
                    2.into(),
                    Context::default(),
                ),
                expect_ok_callback(tx, 1),
            )
            .unwrap();
        rx.recv().unwrap();
        let consumer = GetConsumer::new();
        block_on(storage.batch_get_command(
            vec![
                create_get_request(b"c", 5),
                create_get_request(b"x", 5),
                create_get_request(b"a", 5),
                create_get_request(b"b", 5),
            ],
            vec![1, 2, 3, 4],
            consumer.clone(),
            Instant::now(),
        ))
        .unwrap();

        let x: Vec<Option<Vec<u8>>> = consumer
            .take_data()
            .into_iter()
            .map(|x| x.unwrap())
            .collect();
        assert_eq!(
            x,
            vec![
                Some(b"cc".to_vec()),
                None,
                Some(b"aa".to_vec()),
                Some(b"bb".to_vec())
            ]
        );
    }

    #[test]
    fn test_txn() {
        let storage = TestStorageBuilderApiV1::new(DummyLockManager)
            .build()
            .unwrap();
        let (tx, rx) = channel();
        storage
            .sched_txn_command(
                commands::Prewrite::with_defaults(
                    vec![Mutation::make_put(Key::from_raw(b"x"), b"100".to_vec())],
                    b"x".to_vec(),
                    100.into(),
                ),
                expect_ok_callback(tx.clone(), 0),
            )
            .unwrap();
        storage
            .sched_txn_command(
                commands::Prewrite::with_defaults(
                    vec![Mutation::make_put(Key::from_raw(b"y"), b"101".to_vec())],
                    b"y".to_vec(),
                    101.into(),
                ),
                expect_ok_callback(tx.clone(), 1),
            )
            .unwrap();
        rx.recv().unwrap();
        rx.recv().unwrap();
        storage
            .sched_txn_command(
                commands::Commit::new(
                    vec![Key::from_raw(b"x")],
                    100.into(),
                    110.into(),
                    Context::default(),
                ),
                expect_value_callback(tx.clone(), 2, TxnStatus::committed(110.into())),
            )
            .unwrap();
        storage
            .sched_txn_command(
                commands::Commit::new(
                    vec![Key::from_raw(b"y")],
                    101.into(),
                    111.into(),
                    Context::default(),
                ),
                expect_value_callback(tx.clone(), 3, TxnStatus::committed(111.into())),
            )
            .unwrap();
        rx.recv().unwrap();
        rx.recv().unwrap();
        expect_value(
            b"100".to_vec(),
            block_on(storage.get(Context::default(), Key::from_raw(b"x"), 120.into()))
                .unwrap()
                .0,
        );
        expect_value(
            b"101".to_vec(),
            block_on(storage.get(Context::default(), Key::from_raw(b"y"), 120.into()))
                .unwrap()
                .0,
        );
        storage
            .sched_txn_command(
                commands::Prewrite::with_defaults(
                    vec![Mutation::make_put(Key::from_raw(b"x"), b"105".to_vec())],
                    b"x".to_vec(),
                    105.into(),
                ),
                expect_fail_callback(tx, 6, |e| match e {
                    Error(box ErrorInner::Txn(TxnError(box TxnErrorInner::Mvcc(mvcc::Error(
                        box mvcc::ErrorInner::WriteConflict { .. },
                    ))))) => (),
                    e => panic!("unexpected error chain: {:?}", e),
                }),
            )
            .unwrap();
        rx.recv().unwrap();
    }

    #[test]
    fn test_sched_too_busy() {
        let config = Config {
            scheduler_pending_write_threshold: ReadableSize(1),
            ..Default::default()
        };
        let storage = TestStorageBuilderApiV1::new(DummyLockManager)
            .config(config)
            .build()
            .unwrap();
        let (tx, rx) = channel();
        expect_none(
            block_on(storage.get(Context::default(), Key::from_raw(b"x"), 100.into()))
                .unwrap()
                .0,
        );
        storage
            .sched_txn_command::<()>(
                commands::Pause::new(vec![Key::from_raw(b"x")], 1000, Context::default()),
                expect_ok_callback(tx.clone(), 1),
            )
            .unwrap();
        storage
            .sched_txn_command(
                commands::Prewrite::with_defaults(
                    vec![Mutation::make_put(Key::from_raw(b"y"), b"101".to_vec())],
                    b"y".to_vec(),
                    101.into(),
                ),
                expect_too_busy_callback(tx.clone(), 2),
            )
            .unwrap();
        rx.recv().unwrap();
        rx.recv().unwrap();
        storage
            .sched_txn_command(
                commands::Prewrite::with_defaults(
                    vec![Mutation::make_put(Key::from_raw(b"z"), b"102".to_vec())],
                    b"y".to_vec(),
                    102.into(),
                ),
                expect_ok_callback(tx, 3),
            )
            .unwrap();
        rx.recv().unwrap();
    }

    #[test]
    fn test_cleanup() {
        let storage = TestStorageBuilderApiV1::new(DummyLockManager)
            .build()
            .unwrap();
        let cm = storage.concurrency_manager.clone();
        let (tx, rx) = channel();
        storage
            .sched_txn_command(
                commands::Prewrite::with_defaults(
                    vec![Mutation::make_put(Key::from_raw(b"x"), b"100".to_vec())],
                    b"x".to_vec(),
                    100.into(),
                ),
                expect_ok_callback(tx.clone(), 0),
            )
            .unwrap();
        rx.recv().unwrap();
        storage
            .sched_txn_command(
                commands::Cleanup::new(
                    Key::from_raw(b"x"),
                    100.into(),
                    TimeStamp::zero(),
                    Context::default(),
                ),
                expect_ok_callback(tx, 1),
            )
            .unwrap();
        rx.recv().unwrap();
        assert_eq!(cm.max_ts(), 100.into());
        expect_none(
            block_on(storage.get(Context::default(), Key::from_raw(b"x"), 105.into()))
                .unwrap()
                .0,
        );
    }

    #[test]
    fn test_cleanup_check_ttl() {
        let storage = TestStorageBuilderApiV1::new(DummyLockManager)
            .build()
            .unwrap();
        let (tx, rx) = channel();

        let ts = TimeStamp::compose;
        storage
            .sched_txn_command(
                commands::Prewrite::with_lock_ttl(
                    vec![Mutation::make_put(Key::from_raw(b"x"), b"110".to_vec())],
                    b"x".to_vec(),
                    ts(110, 0),
                    100,
                ),
                expect_ok_callback(tx.clone(), 0),
            )
            .unwrap();
        rx.recv().unwrap();

        storage
            .sched_txn_command(
                commands::Cleanup::new(
                    Key::from_raw(b"x"),
                    ts(110, 0),
                    ts(120, 0),
                    Context::default(),
                ),
                expect_fail_callback(tx.clone(), 0, |e| match e {
                    Error(box ErrorInner::Txn(TxnError(box TxnErrorInner::Mvcc(mvcc::Error(
                        box mvcc::ErrorInner::KeyIsLocked(info),
                    ))))) => assert_eq!(info.get_lock_ttl(), 100),
                    e => panic!("unexpected error chain: {:?}", e),
                }),
            )
            .unwrap();
        rx.recv().unwrap();

        storage
            .sched_txn_command(
                commands::Cleanup::new(
                    Key::from_raw(b"x"),
                    ts(110, 0),
                    ts(220, 0),
                    Context::default(),
                ),
                expect_ok_callback(tx, 0),
            )
            .unwrap();
        rx.recv().unwrap();
        expect_none(
            block_on(storage.get(Context::default(), Key::from_raw(b"x"), ts(230, 0)))
                .unwrap()
                .0,
        );
    }

    #[test]
    fn test_high_priority_get_put() {
        let storage = TestStorageBuilderApiV1::new(DummyLockManager)
            .build()
            .unwrap();
        let (tx, rx) = channel();
        let mut ctx = Context::default();
        ctx.set_priority(CommandPri::High);
        expect_none(
            block_on(storage.get(ctx, Key::from_raw(b"x"), 100.into()))
                .unwrap()
                .0,
        );
        let mut ctx = Context::default();
        ctx.set_priority(CommandPri::High);
        storage
            .sched_txn_command(
                commands::Prewrite::with_context(
                    vec![Mutation::make_put(Key::from_raw(b"x"), b"100".to_vec())],
                    b"x".to_vec(),
                    100.into(),
                    ctx,
                ),
                expect_ok_callback(tx.clone(), 1),
            )
            .unwrap();
        rx.recv().unwrap();
        let mut ctx = Context::default();
        ctx.set_priority(CommandPri::High);
        storage
            .sched_txn_command(
                commands::Commit::new(vec![Key::from_raw(b"x")], 100.into(), 101.into(), ctx),
                expect_ok_callback(tx, 2),
            )
            .unwrap();
        rx.recv().unwrap();
        let mut ctx = Context::default();
        ctx.set_priority(CommandPri::High);
        expect_none(
            block_on(storage.get(ctx, Key::from_raw(b"x"), 100.into()))
                .unwrap()
                .0,
        );
        let mut ctx = Context::default();
        ctx.set_priority(CommandPri::High);
        expect_value(
            b"100".to_vec(),
            block_on(storage.get(ctx, Key::from_raw(b"x"), 101.into()))
                .unwrap()
                .0,
        );
    }

    #[test]
    fn test_high_priority_no_block() {
        let config = Config {
            scheduler_worker_pool_size: 1,
            ..Default::default()
        };
        let storage = TestStorageBuilderApiV1::new(DummyLockManager)
            .config(config)
            .build()
            .unwrap();
        let (tx, rx) = channel();
        expect_none(
            block_on(storage.get(Context::default(), Key::from_raw(b"x"), 100.into()))
                .unwrap()
                .0,
        );
        storage
            .sched_txn_command(
                commands::Prewrite::with_defaults(
                    vec![Mutation::make_put(Key::from_raw(b"x"), b"100".to_vec())],
                    b"x".to_vec(),
                    100.into(),
                ),
                expect_ok_callback(tx.clone(), 1),
            )
            .unwrap();
        rx.recv().unwrap();
        storage
            .sched_txn_command(
                commands::Commit::new(
                    vec![Key::from_raw(b"x")],
                    100.into(),
                    101.into(),
                    Context::default(),
                ),
                expect_ok_callback(tx.clone(), 2),
            )
            .unwrap();
        rx.recv().unwrap();

        storage
            .sched_txn_command(
                commands::Pause::new(vec![Key::from_raw(b"y")], 1000, Context::default()),
                expect_ok_callback(tx, 3),
            )
            .unwrap();
        let mut ctx = Context::default();
        ctx.set_priority(CommandPri::High);
        expect_value(
            b"100".to_vec(),
            block_on(storage.get(ctx, Key::from_raw(b"x"), 101.into()))
                .unwrap()
                .0,
        );
        // Command Get with high priority not block by command Pause.
        assert_eq!(rx.recv().unwrap(), 3);
    }

    #[test]
    fn test_delete_range() {
        let storage = TestStorageBuilderApiV1::new(DummyLockManager)
            .build()
            .unwrap();
        let (tx, rx) = channel();
        // Write x and y.
        storage
            .sched_txn_command(
                commands::Prewrite::with_defaults(
                    vec![
                        Mutation::make_put(Key::from_raw(b"x"), b"100".to_vec()),
                        Mutation::make_put(Key::from_raw(b"y"), b"100".to_vec()),
                        Mutation::make_put(Key::from_raw(b"z"), b"100".to_vec()),
                    ],
                    b"x".to_vec(),
                    100.into(),
                ),
                expect_ok_callback(tx.clone(), 0),
            )
            .unwrap();
        rx.recv().unwrap();
        storage
            .sched_txn_command(
                commands::Commit::new(
                    vec![
                        Key::from_raw(b"x"),
                        Key::from_raw(b"y"),
                        Key::from_raw(b"z"),
                    ],
                    100.into(),
                    101.into(),
                    Context::default(),
                ),
                expect_ok_callback(tx.clone(), 1),
            )
            .unwrap();
        rx.recv().unwrap();
        expect_value(
            b"100".to_vec(),
            block_on(storage.get(Context::default(), Key::from_raw(b"x"), 101.into()))
                .unwrap()
                .0,
        );
        expect_value(
            b"100".to_vec(),
            block_on(storage.get(Context::default(), Key::from_raw(b"y"), 101.into()))
                .unwrap()
                .0,
        );
        expect_value(
            b"100".to_vec(),
            block_on(storage.get(Context::default(), Key::from_raw(b"z"), 101.into()))
                .unwrap()
                .0,
        );

        // Delete range [x, z)
        storage
            .delete_range(
                Context::default(),
                Key::from_raw(b"x"),
                Key::from_raw(b"z"),
                false,
                expect_ok_callback(tx.clone(), 5),
            )
            .unwrap();
        rx.recv().unwrap();
        expect_none(
            block_on(storage.get(Context::default(), Key::from_raw(b"x"), 101.into()))
                .unwrap()
                .0,
        );
        expect_none(
            block_on(storage.get(Context::default(), Key::from_raw(b"y"), 101.into()))
                .unwrap()
                .0,
        );
        expect_value(
            b"100".to_vec(),
            block_on(storage.get(Context::default(), Key::from_raw(b"z"), 101.into()))
                .unwrap()
                .0,
        );

        storage
            .delete_range(
                Context::default(),
                Key::from_raw(b""),
                Key::from_raw(&[255]),
                false,
                expect_ok_callback(tx, 9),
            )
            .unwrap();
        rx.recv().unwrap();
        expect_none(
            block_on(storage.get(Context::default(), Key::from_raw(b"z"), 101.into()))
                .unwrap()
                .0,
        );
    }

    #[test]
    fn test_raw_get_put() {
        test_raw_get_put_impl::<APIV1>();
        test_raw_get_put_impl::<APIV1TTL>();
        test_raw_get_put_impl::<APIV2>();
    }

    fn test_raw_get_put_impl<Api: APIVersion>() {
        let storage = TestStorageBuilder::<_, _, Api>::new(DummyLockManager)
            .build()
            .unwrap();
        let (tx, rx) = channel();
        let ctx = Context {
            api_version: Api::CLIENT_TAG,
            ..Default::default()
        };

        let test_data = vec![
            (b"r\0a".to_vec(), b"aa".to_vec()),
            (b"r\0b".to_vec(), b"bb".to_vec()),
            (b"r\0c".to_vec(), b"cc".to_vec()),
            (b"r\0d".to_vec(), b"dd".to_vec()),
            (b"r\0e".to_vec(), b"ee".to_vec()),
            (b"r\0f".to_vec(), b"ff".to_vec()),
        ];

        // Write key-value pairs one by one
        for &(ref key, ref value) in &test_data {
            storage
                .raw_put(
                    ctx.clone(),
                    "".to_string(),
                    key.clone(),
                    value.clone(),
                    0,
                    expect_ok_callback(tx.clone(), 0),
                )
                .unwrap();
            rx.recv().unwrap();
        }

        for (k, v) in test_data {
            expect_value(
                v,
                block_on(storage.raw_get(ctx.clone(), "".to_string(), k)).unwrap(),
            );
        }
    }

    #[test]
    fn test_raw_v2_multi_versions() {
        // Test update on the same key to verify multi-versions implementation of RawKV V2.
        let test_data = vec![Some(b"v1"), Some(b"v2"), None, Some(b"v3")];
        let k = b"r\0k".to_vec();

        let storage = TestStorageBuilder::<_, _, APIV2>::new(DummyLockManager)
            .build()
            .unwrap();
        let (tx, rx) = channel();
        let ctx = Context {
            api_version: ApiVersion::V2,
            ..Default::default()
        };

        let last_data = test_data.last().unwrap().map(|x| (k.clone(), x.to_vec()));
        for v in test_data {
            if let Some(v) = v {
                storage
                    .raw_put(
                        ctx.clone(),
                        "".to_string(),
                        k.clone(),
                        v.to_vec(),
                        0,
                        expect_ok_callback(tx.clone(), 0),
                    )
                    .unwrap();
                rx.recv().unwrap();

                expect_value(
                    v.to_vec(),
                    block_on(storage.raw_get(ctx.clone(), "".to_string(), k.clone())).unwrap(),
                );
            } else {
                storage
                    .raw_delete(
                        ctx.clone(),
                        "".to_string(),
                        k.clone(),
                        expect_ok_callback(tx.clone(), 1),
                    )
                    .unwrap();
                rx.recv().unwrap();

                expect_none(
                    block_on(storage.raw_get(ctx.clone(), "".to_string(), k.clone())).unwrap(),
                );
            }
        }
        // Verify by `raw_scan`. As `raw_scan` will check timestamp in keys.
        expect_multi_values(
            vec![last_data],
            block_on(storage.raw_scan(
                ctx,
                "".to_string(),
                b"r".to_vec(),
                Some(b"rz".to_vec()),
                20,
                false,
                false,
            ))
            .unwrap(),
        );
    }

    #[test]
    fn test_raw_delete() {
        test_raw_delete_impl::<APIV1>();
        test_raw_delete_impl::<APIV1TTL>();
        test_raw_delete_impl::<APIV2>();
    }

    fn test_raw_delete_impl<Api: APIVersion>() {
        let storage = TestStorageBuilder::<_, _, Api>::new(DummyLockManager)
            .build()
            .unwrap();
        let (tx, rx) = channel();
        let ctx = Context {
            api_version: Api::CLIENT_TAG,
            ..Default::default()
        };

        let test_data = [
            (b"r\0a", b"001"),
            (b"r\0b", b"002"),
            (b"r\0c", b"003"),
            (b"r\0d", b"004"),
            (b"r\0e", b"005"),
        ];

        // Write some key-value pairs to the db
        for kv in &test_data {
            storage
                .raw_put(
                    ctx.clone(),
                    "".to_string(),
                    kv.0.to_vec(),
                    kv.1.to_vec(),
                    if !Api::IS_TTL_ENABLED { 0 } else { 30 },
                    expect_ok_callback(tx.clone(), 0),
                )
                .unwrap();
            rx.recv().unwrap();
<<<<<<< HEAD
        }

        expect_value(
            b"004".to_vec(),
            block_on(storage.raw_get(ctx.clone(), "".to_string(), b"r\0d".to_vec())).unwrap(),
        );

        // Delete "a"
        storage
            .raw_delete(
                ctx.clone(),
                "".to_string(),
                b"r\0a".to_vec(),
                expect_ok_callback(tx.clone(), 1),
            )
            .unwrap();
        rx.recv().unwrap();

        // Assert key "a" has gone
        expect_none(
            block_on(storage.raw_get(ctx.clone(), "".to_string(), b"r\0a".to_vec())).unwrap(),
        );

        // Delete all
        for kv in &test_data {
            storage
                .raw_delete(
                    ctx.clone(),
                    "".to_string(),
                    kv.0.to_vec(),
                    expect_ok_callback(tx.clone(), 1),
                )
                .unwrap();
            rx.recv().unwrap();
        }

        // Assert now no key remains
        for kv in &test_data {
            expect_none(
                block_on(storage.raw_get(ctx.clone(), "".to_string(), kv.0.to_vec())).unwrap(),
            );
        }
    }

    #[test]
    fn test_raw_delete_range() {
        test_raw_delete_range_impl::<APIV1>();
        test_raw_delete_range_impl::<APIV1TTL>();
        test_raw_delete_range_impl::<APIV2>();
    }

    fn test_raw_delete_range_impl<Api: APIVersion>() {
        let storage = TestStorageBuilder::<_, _, Api>::new(DummyLockManager)
            .build()
            .unwrap();
        let (tx, rx) = channel();
        let ctx = Context {
            api_version: Api::CLIENT_TAG,
            ..Default::default()
        };

        let test_data = [
            (b"r\0a", b"001"),
            (b"r\0b", b"002"),
            (b"r\0c", b"003"),
            (b"r\0d", b"004"),
            (b"r\0e", b"005"),
        ];

        // Write some key-value pairs to the db
        for kv in &test_data {
            storage
                .raw_put(
                    ctx.clone(),
                    "".to_string(),
                    kv.0.to_vec(),
                    kv.1.to_vec(),
                    0,
                    expect_ok_callback(tx.clone(), 0),
                )
                .unwrap();
            rx.recv().unwrap();
=======
>>>>>>> 4cabf515
        }

        expect_value(
            b"004".to_vec(),
            block_on(storage.raw_get(ctx.clone(), "".to_string(), b"r\0d".to_vec())).unwrap(),
        );

        // Delete "a"
        storage
            .raw_delete(
                ctx.clone(),
                "".to_string(),
                b"r\0a".to_vec(),
                expect_ok_callback(tx.clone(), 1),
            )
            .unwrap();
        rx.recv().unwrap();

        // Assert key "a" has gone
        expect_none(
            block_on(storage.raw_get(ctx.clone(), "".to_string(), b"r\0a".to_vec())).unwrap(),
        );

        // Delete all
        for kv in &test_data {
            storage
                .raw_delete(
                    ctx.clone(),
                    "".to_string(),
                    kv.0.to_vec(),
                    expect_ok_callback(tx.clone(), 1),
                )
                .unwrap();
            rx.recv().unwrap();
        }

        // Assert now no key remains
        for kv in &test_data {
            expect_none(
                block_on(storage.raw_get(ctx.clone(), "".to_string(), kv.0.to_vec())).unwrap(),
            );
        }
    }

    #[test]
    fn test_raw_delete_range() {
        test_raw_delete_range_impl::<APIV1>();
        test_raw_delete_range_impl::<APIV1TTL>();
        test_raw_delete_range_impl::<APIV2>();
    }

    fn test_raw_delete_range_impl<Api: APIVersion>() {
        let storage = TestStorageBuilder::<_, _, Api>::new(DummyLockManager)
            .build()
            .unwrap();
        let (tx, rx) = channel();
        let ctx = Context {
            api_version: Api::CLIENT_TAG,
            ..Default::default()
        };

        let test_data = [
            (b"r\0a", b"001"),
            (b"r\0b", b"002"),
            (b"r\0c", b"003"),
            (b"r\0d", b"004"),
            (b"r\0e", b"005"),
        ];

        // Write some key-value pairs to the db
        for kv in &test_data {
            storage
                .raw_put(
                    ctx.clone(),
                    "".to_string(),
                    kv.0.to_vec(),
                    kv.1.to_vec(),
                    0,
                    expect_ok_callback(tx.clone(), 0),
                )
                .unwrap();
            rx.recv().unwrap();
        }

        expect_value(
            b"004".to_vec(),
            block_on(storage.raw_get(ctx.clone(), "".to_string(), b"r\0d".to_vec())).unwrap(),
        );

        // Delete ["d", "e")
        storage
            .raw_delete_range(
                ctx.clone(),
                "".to_string(),
                b"r\0d".to_vec(),
                b"r\0e".to_vec(),
                expect_ok_callback(tx.clone(), 1),
            )
            .unwrap();
        rx.recv().unwrap();

        // Assert key "d" has gone
        expect_value(
            b"003".to_vec(),
            block_on(storage.raw_get(ctx.clone(), "".to_string(), b"r\0c".to_vec())).unwrap(),
        );
        expect_none(
            block_on(storage.raw_get(ctx.clone(), "".to_string(), b"r\0d".to_vec())).unwrap(),
        );
        expect_value(
            b"005".to_vec(),
            block_on(storage.raw_get(ctx.clone(), "".to_string(), b"r\0e".to_vec())).unwrap(),
        );

        // Delete ["aa", "ab")
        storage
            .raw_delete_range(
                ctx.clone(),
                "".to_string(),
                b"r\0aa".to_vec(),
                b"r\0ab".to_vec(),
                expect_ok_callback(tx.clone(), 2),
            )
            .unwrap();
        rx.recv().unwrap();

        // Assert nothing happened
        expect_value(
            b"001".to_vec(),
            block_on(storage.raw_get(ctx.clone(), "".to_string(), b"r\0a".to_vec())).unwrap(),
        );
        expect_value(
            b"002".to_vec(),
            block_on(storage.raw_get(ctx.clone(), "".to_string(), b"r\0b".to_vec())).unwrap(),
        );

        // Delete all
        storage
            .raw_delete_range(
                ctx.clone(),
                "".to_string(),
                b"r\0a".to_vec(),
                b"r\0z".to_vec(),
                expect_ok_callback(tx, 3),
            )
            .unwrap();
        rx.recv().unwrap();

        // Assert now no key remains
        for kv in &test_data {
            expect_none(
                block_on(storage.raw_get(ctx.clone(), "".to_string(), kv.0.to_vec())).unwrap(),
            );
        }
    }

    #[test]
    fn test_raw_batch_put() {
        for for_cas in vec![false, true].into_iter() {
            test_raw_batch_put_impl::<APIV1>(for_cas);
            test_raw_batch_put_impl::<APIV1TTL>(for_cas);
            test_raw_batch_put_impl::<APIV2>(for_cas);
        }
    }

    fn run_raw_batch_put<Api: APIVersion>(
        for_cas: bool,
        storage: &Storage<RocksEngine, DummyLockManager, Api>,
        ctx: Context,
        kvpairs: Vec<KvPair>,
        ttls: Vec<u64>,
        cb: Callback<()>,
    ) -> Result<()> {
        if for_cas {
            storage.raw_batch_put_atomic(ctx, "".to_string(), kvpairs, ttls, cb)
        } else {
            storage.raw_batch_put(ctx, "".to_string(), kvpairs, ttls, cb)
        }
    }

    fn test_raw_batch_put_impl<Api: APIVersion>(for_cas: bool) {
        let storage = TestStorageBuilder::<_, _, Api>::new(DummyLockManager)
            .build()
            .unwrap();
        let (tx, rx) = channel();
        let ctx = Context {
            api_version: Api::CLIENT_TAG,
            ..Default::default()
        };

        let test_data = vec![
            (b"r\0a".to_vec(), b"aa".to_vec(), 10),
            (b"r\0b".to_vec(), b"bb".to_vec(), 20),
            (b"r\0c".to_vec(), b"cc".to_vec(), 30),
            (b"r\0d".to_vec(), b"dd".to_vec(), 0),
            (b"r\0e".to_vec(), b"ee".to_vec(), 40),
        ];

        let kvpairs = test_data
            .clone()
            .into_iter()
            .map(|(key, value, _)| (key, value))
            .collect();
        let ttls = if Api::IS_TTL_ENABLED {
            test_data
                .clone()
                .into_iter()
                .map(|(_, _, ttl)| ttl)
                .collect()
        } else {
            vec![0; test_data.len()]
        };
        // Write key-value pairs in a batch
        run_raw_batch_put(
            for_cas,
            &storage,
            ctx.clone(),
            kvpairs,
            ttls,
            expect_ok_callback(tx, 0),
        )
        .unwrap();
        rx.recv().unwrap();

        // Verify pairs one by one
        for (key, val, _) in &test_data {
            expect_value(
                val.to_vec(),
                block_on(storage.raw_get(ctx.clone(), "".to_string(), key.to_vec())).unwrap(),
            );
        }
        // Verify by `raw_scan`. As `raw_scan` will check timestamp in keys.
        let expected = test_data
            .iter()
            .map(|(k, v, _)| Some((k.clone(), v.clone())))
            .collect();
        expect_multi_values(
            expected,
            block_on(storage.raw_scan(
                ctx,
                "".to_string(),
                b"r".to_vec(),
                Some(b"rz".to_vec()),
                20,
                false,
                false,
            ))
            .unwrap(),
        );
    }

    #[test]
    fn test_raw_batch_get() {
        test_raw_batch_get_impl::<APIV1>();
        test_raw_batch_get_impl::<APIV1TTL>();
        test_raw_batch_get_impl::<APIV2>();
    }

    fn test_raw_batch_get_impl<Api: APIVersion>() {
        let storage = TestStorageBuilder::<_, _, Api>::new(DummyLockManager)
            .build()
            .unwrap();
        let (tx, rx) = channel();
        let ctx = Context {
            api_version: Api::CLIENT_TAG,
            ..Default::default()
        };

        let test_data = vec![
            (b"r\0a".to_vec(), b"aa".to_vec()),
            (b"r\0b".to_vec(), b"bb".to_vec()),
            (b"r\0c".to_vec(), b"cc".to_vec()),
            (b"r\0d".to_vec(), b"dd".to_vec()),
            (b"r\0e".to_vec(), b"ee".to_vec()),
        ];

        // Write key-value pairs one by one
        for &(ref key, ref value) in &test_data {
            storage
                .raw_put(
                    ctx.clone(),
                    "".to_string(),
                    key.clone(),
                    value.clone(),
                    0,
                    expect_ok_callback(tx.clone(), 0),
                )
                .unwrap();
            rx.recv().unwrap();
        }

        // Verify pairs in a batch
        let keys = test_data.iter().map(|&(ref k, _)| k.clone()).collect();
        let results = test_data.into_iter().map(|(k, v)| Some((k, v))).collect();
        expect_multi_values(
            results,
            block_on(storage.raw_batch_get(ctx, "".to_string(), keys)).unwrap(),
        );
    }

    #[test]
    fn test_raw_batch_get_command() {
        test_raw_batch_get_command_impl::<APIV1>();
        test_raw_batch_get_command_impl::<APIV1TTL>();
        test_raw_batch_get_command_impl::<APIV2>();
    }

    fn test_raw_batch_get_command_impl<Api: APIVersion>() {
        let storage = TestStorageBuilder::<_, _, Api>::new(DummyLockManager)
            .build()
            .unwrap();
        let (tx, rx) = channel();
        let ctx = Context {
            api_version: Api::CLIENT_TAG,
            ..Default::default()
        };

        let test_data = vec![
            (b"r\0a".to_vec(), b"aa".to_vec()),
            (b"r\0b".to_vec(), b"bb".to_vec()),
            (b"r\0c".to_vec(), b"cc".to_vec()),
            (b"r\0d".to_vec(), b"dd".to_vec()),
            (b"r\0e".to_vec(), b"ee".to_vec()),
        ];

        // Write key-value pairs one by one
        for &(ref key, ref value) in &test_data {
            storage
                .raw_put(
                    ctx.clone(),
                    "".to_string(),
                    key.clone(),
                    value.clone(),
                    0,
                    expect_ok_callback(tx.clone(), 0),
                )
                .unwrap();
            rx.recv().unwrap();
        }

        // Verify pairs in a batch
        let mut ids = vec![];
        let cmds = test_data
            .iter()
            .map(|&(ref k, _)| {
                let mut req = RawGetRequest::default();
                req.set_context(ctx.clone());
                req.set_key(k.clone());
                ids.push(ids.len() as u64);
                req
            })
            .collect();
        let results: Vec<Option<Vec<u8>>> = test_data.into_iter().map(|(_, v)| Some(v)).collect();
        let consumer = GetConsumer::new();
        block_on(storage.raw_batch_get_command(cmds, ids, consumer.clone())).unwrap();
        let x: Vec<Option<Vec<u8>>> = consumer
            .take_data()
            .into_iter()
            .map(|x| x.unwrap())
            .collect();
        assert_eq!(x, results);
    }

    #[test]
    fn test_raw_batch_delete() {
        for for_cas in vec![false, true].into_iter() {
            test_raw_batch_delete_impl::<APIV1>(for_cas);
            test_raw_batch_delete_impl::<APIV1TTL>(for_cas);
            test_raw_batch_delete_impl::<APIV2>(for_cas);
        }
<<<<<<< HEAD
    }

    fn run_raw_batch_delete<Api: APIVersion>(
        for_cas: bool,
        storage: &Storage<RocksEngine, DummyLockManager, Api>,
        ctx: Context,
        keys: Vec<Vec<u8>>,
        cb: Callback<()>,
    ) -> Result<()> {
        if for_cas {
            storage.raw_batch_delete_atomic(ctx, "".to_string(), keys, cb)
        } else {
            storage.raw_batch_delete(ctx, "".to_string(), keys, cb)
        }
    }

=======
    }

    fn run_raw_batch_delete<Api: APIVersion>(
        for_cas: bool,
        storage: &Storage<RocksEngine, DummyLockManager, Api>,
        ctx: Context,
        keys: Vec<Vec<u8>>,
        cb: Callback<()>,
    ) -> Result<()> {
        if for_cas {
            storage.raw_batch_delete_atomic(ctx, "".to_string(), keys, cb)
        } else {
            storage.raw_batch_delete(ctx, "".to_string(), keys, cb)
        }
    }

>>>>>>> 4cabf515
    fn test_raw_batch_delete_impl<Api: APIVersion>(for_cas: bool) {
        let storage = TestStorageBuilder::<_, _, Api>::new(DummyLockManager)
            .build()
            .unwrap();
        let (tx, rx) = channel();
        let ctx = Context {
            api_version: Api::CLIENT_TAG,
            ..Default::default()
        };

        let test_data = vec![
            (b"r\0a".to_vec(), b"aa".to_vec()),
            (b"r\0b".to_vec(), b"bb".to_vec()),
            (b"r\0c".to_vec(), b"cc".to_vec()),
            (b"r\0d".to_vec(), b"dd".to_vec()),
            (b"r\0e".to_vec(), b"ee".to_vec()),
        ];

        // Write key-value pairs in batch
        run_raw_batch_put(
            for_cas,
            &storage,
            ctx.clone(),
            test_data.clone(),
            vec![0; test_data.len()],
            expect_ok_callback(tx.clone(), 0),
        )
        .unwrap();
        rx.recv().unwrap();

        // Verify pairs exist
        let keys = test_data.iter().map(|&(ref k, _)| k.clone()).collect();
        let results = test_data
            .iter()
            .map(|&(ref k, ref v)| Some((k.clone(), v.clone())))
            .collect();
        expect_multi_values(
            results,
            block_on(storage.raw_batch_get(ctx.clone(), "".to_string(), keys)).unwrap(),
        );

        // Delete ["b", "d"]
        run_raw_batch_delete(
            for_cas,
            &storage,
            ctx.clone(),
            vec![b"r\0b".to_vec(), b"r\0d".to_vec()],
            expect_ok_callback(tx.clone(), 1),
        )
        .unwrap();
        rx.recv().unwrap();

        // Assert "b" and "d" are gone
        expect_value(
            b"aa".to_vec(),
            block_on(storage.raw_get(ctx.clone(), "".to_string(), b"r\0a".to_vec())).unwrap(),
        );
        expect_none(
            block_on(storage.raw_get(ctx.clone(), "".to_string(), b"r\0b".to_vec())).unwrap(),
        );
        expect_value(
            b"cc".to_vec(),
            block_on(storage.raw_get(ctx.clone(), "".to_string(), b"r\0c".to_vec())).unwrap(),
        );
        expect_none(
            block_on(storage.raw_get(ctx.clone(), "".to_string(), b"r\0d".to_vec())).unwrap(),
        );
        expect_value(
            b"ee".to_vec(),
            block_on(storage.raw_get(ctx.clone(), "".to_string(), b"r\0e".to_vec())).unwrap(),
        );

        // Delete ["a", "c", "e"]
        run_raw_batch_delete(
            for_cas,
            &storage,
            ctx.clone(),
            vec![b"r\0a".to_vec(), b"r\0c".to_vec(), b"r\0e".to_vec()],
            expect_ok_callback(tx, 2),
        )
        .unwrap();
        rx.recv().unwrap();

        // Assert no key remains
        for (k, _) in test_data {
            expect_none(block_on(storage.raw_get(ctx.clone(), "".to_string(), k)).unwrap());
        }
    }

    #[test]
    fn test_raw_scan() {
        test_raw_scan_impl::<APIV1>();
        test_raw_scan_impl::<APIV1TTL>();
        test_raw_scan_impl::<APIV2>();
    }

    fn test_raw_scan_impl<Api: APIVersion>() {
        let (end_key, end_key_reverse_scan) = if let ApiVersion::V2 = Api::TAG {
            (Some(b"r\0z".to_vec()), Some(b"r\0\0".to_vec()))
        } else {
            (None, None)
        };

        let storage = TestStorageBuilder::<_, _, Api>::new(DummyLockManager)
            .build()
            .unwrap();
        let (tx, rx) = channel();
        let ctx = Context {
            api_version: Api::CLIENT_TAG,
            ..Default::default()
        };

        let test_data = vec![
            (b"r\0a".to_vec(), b"aa".to_vec()),
            (b"r\0a1".to_vec(), b"aa11".to_vec()),
            (b"r\0a2".to_vec(), b"aa22".to_vec()),
            (b"r\0a3".to_vec(), b"aa33".to_vec()),
            (b"r\0b".to_vec(), b"bb".to_vec()),
            (b"r\0b1".to_vec(), b"bb11".to_vec()),
            (b"r\0b2".to_vec(), b"bb22".to_vec()),
            (b"r\0b3".to_vec(), b"bb33".to_vec()),
            (b"r\0c".to_vec(), b"cc".to_vec()),
            (b"r\0c1".to_vec(), b"cc11".to_vec()),
            (b"r\0c2".to_vec(), b"cc22".to_vec()),
            (b"r\0c3".to_vec(), b"cc33".to_vec()),
            (b"r\0d".to_vec(), b"dd".to_vec()),
            (b"r\0d1".to_vec(), b"dd11".to_vec()),
            (b"r\0d2".to_vec(), b"dd22".to_vec()),
            (b"r\0d3".to_vec(), b"dd33".to_vec()),
            (b"r\0e".to_vec(), b"ee".to_vec()),
            (b"r\0e1".to_vec(), b"ee11".to_vec()),
            (b"r\0e2".to_vec(), b"ee22".to_vec()),
            (b"r\0e3".to_vec(), b"ee33".to_vec()),
        ];

        // Write key-value pairs in batch
        storage
            .raw_batch_put(
                ctx.clone(),
                "".to_string(),
                test_data.clone(),
                vec![0; test_data.len()],
                expect_ok_callback(tx, 0),
            )
            .unwrap();
        rx.recv().unwrap();

        // Scan pairs with key only
        let mut results: Vec<Option<KvPair>> = test_data
            .iter()
            .map(|&(ref k, _)| Some((k.clone(), vec![])))
            .collect();
        expect_multi_values(
            results.clone(),
            block_on(storage.raw_scan(
                ctx.clone(),
                "".to_string(),
                b"r\0".to_vec(),
                end_key.clone(),
                20,
                true,
                false,
            ))
            .unwrap(),
        );
        results = results.split_off(10);
        expect_multi_values(
            results,
            block_on(storage.raw_scan(
                ctx.clone(),
                "".to_string(),
                b"r\0c2".to_vec(),
                end_key.clone(),
                20,
                true,
                false,
            ))
            .unwrap(),
        );
        let mut results: Vec<Option<KvPair>> = test_data
            .clone()
            .into_iter()
            .map(|(k, v)| Some((k, v)))
            .collect();
        expect_multi_values(
            results.clone(),
            block_on(storage.raw_scan(
                ctx.clone(),
                "".to_string(),
                b"r\0".to_vec(),
                end_key.clone(),
                20,
                false,
                false,
            ))
            .unwrap(),
        );
        results = results.split_off(10);
        expect_multi_values(
            results,
            block_on(storage.raw_scan(
                ctx.clone(),
                "".to_string(),
                b"r\0c2".to_vec(),
                end_key,
                20,
                false,
                false,
            ))
            .unwrap(),
        );
        let results: Vec<Option<KvPair>> = test_data
            .clone()
            .into_iter()
            .map(|(k, v)| Some((k, v)))
            .rev()
            .collect();
        expect_multi_values(
            results,
            block_on(storage.raw_scan(
                ctx.clone(),
                "".to_string(),
                b"r\0z".to_vec(),
                end_key_reverse_scan.clone(),
                20,
                false,
                true,
            ))
            .unwrap(),
        );
        let results: Vec<Option<KvPair>> = test_data
            .clone()
            .into_iter()
            .map(|(k, v)| Some((k, v)))
            .rev()
            .take(5)
            .collect();
        expect_multi_values(
            results,
            block_on(storage.raw_scan(
                ctx.clone(),
                "".to_string(),
                b"r\0z".to_vec(),
                end_key_reverse_scan,
                5,
                false,
                true,
            ))
            .unwrap(),
        );

        // Scan with end_key
        let results: Vec<Option<KvPair>> = test_data
            .clone()
            .into_iter()
            .skip(6)
            .take(4)
            .map(|(k, v)| Some((k, v)))
            .collect();
        expect_multi_values(
            results,
            block_on(storage.raw_scan(
                ctx.clone(),
                "".to_string(),
                b"r\0b2".to_vec(),
                Some(b"r\0c2".to_vec()),
                20,
                false,
                false,
            ))
            .unwrap(),
        );
        let results: Vec<Option<KvPair>> = test_data
            .clone()
            .into_iter()
            .skip(6)
            .take(1)
            .map(|(k, v)| Some((k, v)))
            .collect();
        expect_multi_values(
            results,
            block_on(storage.raw_scan(
                ctx.clone(),
                "".to_string(),
                b"r\0b2".to_vec(),
                Some(b"r\0b2\x00".to_vec()),
                20,
                false,
                false,
            ))
            .unwrap(),
        );

        // Reverse scan with end_key
        let results: Vec<Option<KvPair>> = test_data
            .clone()
            .into_iter()
            .rev()
            .skip(10)
            .take(4)
            .map(|(k, v)| Some((k, v)))
            .collect();
        expect_multi_values(
            results,
            block_on(storage.raw_scan(
                ctx.clone(),
                "".to_string(),
                b"r\0c2".to_vec(),
                Some(b"r\0b2".to_vec()),
                20,
                false,
                true,
            ))
            .unwrap(),
        );
        let results: Vec<Option<KvPair>> = test_data
            .into_iter()
            .skip(6)
            .take(1)
            .map(|(k, v)| Some((k, v)))
            .collect();
        expect_multi_values(
            results,
            block_on(storage.raw_scan(
                ctx.clone(),
                "".to_string(),
                b"r\0b2\x00".to_vec(),
                Some(b"r\0b2".to_vec()),
                20,
                false,
                true,
            ))
            .unwrap(),
        );

        // End key tests. Confirm that lower/upper bound works correctly.
        let results = vec![
            (b"r\0c1".to_vec(), b"cc11".to_vec()),
            (b"r\0c2".to_vec(), b"cc22".to_vec()),
            (b"r\0c3".to_vec(), b"cc33".to_vec()),
            (b"r\0d".to_vec(), b"dd".to_vec()),
            (b"r\0d1".to_vec(), b"dd11".to_vec()),
            (b"r\0d2".to_vec(), b"dd22".to_vec()),
        ]
        .into_iter()
        .map(|(k, v)| Some((k, v)));
        expect_multi_values(
            results.clone().collect(),
            block_on(async {
                storage
                    .raw_scan(
                        ctx.clone(),
                        "".to_string(),
                        b"r\0c1".to_vec(),
                        Some(b"r\0d3".to_vec()),
                        20,
                        false,
                        false,
                    )
                    .await
            })
            .unwrap(),
        );
        expect_multi_values(
            results.rev().collect(),
            block_on(async {
                storage
                    .raw_scan(
                        ctx.clone(),
                        "".to_string(),
                        b"r\0d3".to_vec(),
                        Some(b"r\0c1".to_vec()),
                        20,
                        false,
                        true,
                    )
                    .await
            })
            .unwrap(),
        );
    }

    #[test]
    fn test_check_key_ranges() {
        fn make_ranges(ranges: Vec<(Vec<u8>, Vec<u8>)>) -> Vec<KeyRange> {
            ranges
                .into_iter()
                .map(|(s, e)| {
                    let mut range = KeyRange::default();
                    range.set_start_key(s);
                    if !e.is_empty() {
                        range.set_end_key(e);
                    }
                    range
                })
                .collect()
        }

        let ranges = make_ranges(vec![
            (b"a".to_vec(), b"a3".to_vec()),
            (b"b".to_vec(), b"b3".to_vec()),
            (b"c".to_vec(), b"c3".to_vec()),
        ]);
        // TODO: refactor to use `Api` parameter.
        assert_eq!(
            <StorageApiV1<RocksEngine, DummyLockManager>>::check_key_ranges(&ranges, false,),
            true
        );

        let ranges = make_ranges(vec![
            (b"a".to_vec(), vec![]),
            (b"b".to_vec(), vec![]),
            (b"c".to_vec(), vec![]),
        ]);
        assert_eq!(
            <StorageApiV1<RocksEngine, DummyLockManager>>::check_key_ranges(&ranges, false,),
            true
        );

        let ranges = make_ranges(vec![
            (b"a3".to_vec(), b"a".to_vec()),
            (b"b3".to_vec(), b"b".to_vec()),
            (b"c3".to_vec(), b"c".to_vec()),
        ]);
        assert_eq!(
            <StorageApiV1<RocksEngine, DummyLockManager>>::check_key_ranges(&ranges, false,),
            false
        );

        // if end_key is omitted, the next start_key is used instead. so, false is returned.
        let ranges = make_ranges(vec![
            (b"c".to_vec(), vec![]),
            (b"b".to_vec(), vec![]),
            (b"a".to_vec(), vec![]),
        ]);
        assert_eq!(
            <StorageApiV1<RocksEngine, DummyLockManager>>::check_key_ranges(&ranges, false,),
            false
        );

        let ranges = make_ranges(vec![
            (b"a3".to_vec(), b"a".to_vec()),
            (b"b3".to_vec(), b"b".to_vec()),
            (b"c3".to_vec(), b"c".to_vec()),
        ]);
        assert_eq!(
            <StorageApiV1<RocksEngine, DummyLockManager>>::check_key_ranges(&ranges, true,),
            true
        );

        let ranges = make_ranges(vec![
            (b"c3".to_vec(), vec![]),
            (b"b3".to_vec(), vec![]),
            (b"a3".to_vec(), vec![]),
        ]);
        assert_eq!(
            <StorageApiV1<RocksEngine, DummyLockManager>>::check_key_ranges(&ranges, true,),
            true
        );

        let ranges = make_ranges(vec![
            (b"a".to_vec(), b"a3".to_vec()),
            (b"b".to_vec(), b"b3".to_vec()),
            (b"c".to_vec(), b"c3".to_vec()),
        ]);
        assert_eq!(
            <StorageApiV1<RocksEngine, DummyLockManager>>::check_key_ranges(&ranges, true,),
            false
        );

        let ranges = make_ranges(vec![
            (b"a3".to_vec(), vec![]),
            (b"b3".to_vec(), vec![]),
            (b"c3".to_vec(), vec![]),
        ]);
        assert_eq!(
            <StorageApiV1<RocksEngine, DummyLockManager>>::check_key_ranges(&ranges, true,),
            false
        );
    }

    #[test]
    fn test_raw_batch_scan() {
        test_raw_batch_scan_impl::<APIV1>();
        test_raw_batch_scan_impl::<APIV1TTL>();
        test_raw_batch_scan_impl::<APIV2>();
    }

    fn test_raw_batch_scan_impl<Api: APIVersion>() {
        let make_ranges = |delimiters: Vec<Vec<u8>>| -> Vec<KeyRange> {
            delimiters
                .windows(2)
                .map(|key_pair| {
                    let mut range = KeyRange::default();
                    range.set_start_key(key_pair[0].clone());
                    if let ApiVersion::V2 = Api::TAG {
                        range.set_end_key(key_pair[1].clone());
                    };
                    range
                })
                .collect()
        };

        let storage = TestStorageBuilder::<_, _, Api>::new(DummyLockManager)
            .build()
            .unwrap();
        let (tx, rx) = channel();
        let ctx = Context {
            api_version: Api::CLIENT_TAG,
            ..Default::default()
        };

        let test_data = vec![
            (b"r\0a".to_vec(), b"aa".to_vec()),
            (b"r\0a1".to_vec(), b"aa11".to_vec()),
            (b"r\0a2".to_vec(), b"aa22".to_vec()),
            (b"r\0a3".to_vec(), b"aa33".to_vec()),
            (b"r\0b".to_vec(), b"bb".to_vec()),
            (b"r\0b1".to_vec(), b"bb11".to_vec()),
            (b"r\0b2".to_vec(), b"bb22".to_vec()),
            (b"r\0b3".to_vec(), b"bb33".to_vec()),
            (b"r\0c".to_vec(), b"cc".to_vec()),
            (b"r\0c1".to_vec(), b"cc11".to_vec()),
            (b"r\0c2".to_vec(), b"cc22".to_vec()),
            (b"r\0c3".to_vec(), b"cc33".to_vec()),
            (b"r\0d".to_vec(), b"dd".to_vec()),
            (b"r\0d1".to_vec(), b"dd11".to_vec()),
            (b"r\0d2".to_vec(), b"dd22".to_vec()),
            (b"r\0d3".to_vec(), b"dd33".to_vec()),
            (b"r\0e".to_vec(), b"ee".to_vec()),
            (b"r\0e1".to_vec(), b"ee11".to_vec()),
            (b"r\0e2".to_vec(), b"ee22".to_vec()),
            (b"r\0e3".to_vec(), b"ee33".to_vec()),
        ];

        // Write key-value pairs in batch
        storage
            .raw_batch_put(
                ctx.clone(),
                "".to_string(),
                test_data.clone(),
                vec![0; test_data.len()],
                expect_ok_callback(tx, 0),
            )
            .unwrap();
        rx.recv().unwrap();

        // Verify pairs exist
        let keys = test_data.iter().map(|&(ref k, _)| k.clone()).collect();
        let results = test_data.into_iter().map(|(k, v)| Some((k, v))).collect();
        expect_multi_values(
            results,
            block_on(storage.raw_batch_get(ctx.clone(), "".to_string(), keys)).unwrap(),
        );

        let results = vec![
            Some((b"r\0a".to_vec(), b"aa".to_vec())),
            Some((b"r\0a1".to_vec(), b"aa11".to_vec())),
            Some((b"r\0a2".to_vec(), b"aa22".to_vec())),
            Some((b"r\0a3".to_vec(), b"aa33".to_vec())),
            Some((b"r\0b".to_vec(), b"bb".to_vec())),
            Some((b"r\0b1".to_vec(), b"bb11".to_vec())),
            Some((b"r\0b2".to_vec(), b"bb22".to_vec())),
            Some((b"r\0b3".to_vec(), b"bb33".to_vec())),
            Some((b"r\0c".to_vec(), b"cc".to_vec())),
            Some((b"r\0c1".to_vec(), b"cc11".to_vec())),
            Some((b"r\0c2".to_vec(), b"cc22".to_vec())),
            Some((b"r\0c3".to_vec(), b"cc33".to_vec())),
            Some((b"r\0d".to_vec(), b"dd".to_vec())),
        ];
        let ranges: Vec<KeyRange> = make_ranges(vec![
            b"r\0a".to_vec(),
            b"r\0b".to_vec(),
            b"r\0c".to_vec(),
            b"r\0z".to_vec(),
        ]);
        expect_multi_values(
            results,
            block_on(storage.raw_batch_scan(
                ctx.clone(),
                "".to_string(),
                ranges.clone(),
                5,
                false,
                false,
            ))
            .unwrap(),
        );

        let results = vec![
            Some((b"r\0a".to_vec(), vec![])),
            Some((b"r\0a1".to_vec(), vec![])),
            Some((b"r\0a2".to_vec(), vec![])),
            Some((b"r\0a3".to_vec(), vec![])),
            Some((b"r\0b".to_vec(), vec![])),
            Some((b"r\0b1".to_vec(), vec![])),
            Some((b"r\0b2".to_vec(), vec![])),
            Some((b"r\0b3".to_vec(), vec![])),
            Some((b"r\0c".to_vec(), vec![])),
            Some((b"r\0c1".to_vec(), vec![])),
            Some((b"r\0c2".to_vec(), vec![])),
            Some((b"r\0c3".to_vec(), vec![])),
            Some((b"r\0d".to_vec(), vec![])),
        ];
        expect_multi_values(
            results,
            block_on(storage.raw_batch_scan(
                ctx.clone(),
                "".to_string(),
                ranges.clone(),
                5,
                true,
                false,
            ))
            .unwrap(),
        );

        let results = vec![
            Some((b"r\0a".to_vec(), b"aa".to_vec())),
            Some((b"r\0a1".to_vec(), b"aa11".to_vec())),
            Some((b"r\0a2".to_vec(), b"aa22".to_vec())),
            Some((b"r\0b".to_vec(), b"bb".to_vec())),
            Some((b"r\0b1".to_vec(), b"bb11".to_vec())),
            Some((b"r\0b2".to_vec(), b"bb22".to_vec())),
            Some((b"r\0c".to_vec(), b"cc".to_vec())),
            Some((b"r\0c1".to_vec(), b"cc11".to_vec())),
            Some((b"r\0c2".to_vec(), b"cc22".to_vec())),
        ];
        expect_multi_values(
            results,
            block_on(storage.raw_batch_scan(
                ctx.clone(),
                "".to_string(),
                ranges.clone(),
                3,
                false,
                false,
            ))
            .unwrap(),
        );

        let results = vec![
            Some((b"r\0a".to_vec(), vec![])),
            Some((b"r\0a1".to_vec(), vec![])),
            Some((b"r\0a2".to_vec(), vec![])),
            Some((b"r\0b".to_vec(), vec![])),
            Some((b"r\0b1".to_vec(), vec![])),
            Some((b"r\0b2".to_vec(), vec![])),
            Some((b"r\0c".to_vec(), vec![])),
            Some((b"r\0c1".to_vec(), vec![])),
            Some((b"r\0c2".to_vec(), vec![])),
        ];
        expect_multi_values(
            results,
            block_on(storage.raw_batch_scan(ctx.clone(), "".to_string(), ranges, 3, true, false))
                .unwrap(),
        );

        let results = vec![
            Some((b"r\0a2".to_vec(), b"aa22".to_vec())),
            Some((b"r\0a1".to_vec(), b"aa11".to_vec())),
            Some((b"r\0a".to_vec(), b"aa".to_vec())),
            Some((b"r\0b2".to_vec(), b"bb22".to_vec())),
            Some((b"r\0b1".to_vec(), b"bb11".to_vec())),
            Some((b"r\0b".to_vec(), b"bb".to_vec())),
            Some((b"r\0c2".to_vec(), b"cc22".to_vec())),
            Some((b"r\0c1".to_vec(), b"cc11".to_vec())),
            Some((b"r\0c".to_vec(), b"cc".to_vec())),
        ];
        let ranges: Vec<KeyRange> = vec![
            (b"r\0a3".to_vec(), b"r\0a".to_vec()),
            (b"r\0b3".to_vec(), b"r\0b".to_vec()),
            (b"r\0c3".to_vec(), b"r\0c".to_vec()),
        ]
        .into_iter()
        .map(|(s, e)| {
            let mut range = KeyRange::default();
            range.set_start_key(s);
            range.set_end_key(e);
            range
        })
        .collect();
        expect_multi_values(
            results,
            block_on(storage.raw_batch_scan(ctx.clone(), "".to_string(), ranges, 5, false, true))
                .unwrap(),
        );

        let results = vec![
            Some((b"r\0c2".to_vec(), b"cc22".to_vec())),
            Some((b"r\0c1".to_vec(), b"cc11".to_vec())),
            Some((b"r\0b2".to_vec(), b"bb22".to_vec())),
            Some((b"r\0b1".to_vec(), b"bb11".to_vec())),
            Some((b"r\0a2".to_vec(), b"aa22".to_vec())),
            Some((b"r\0a1".to_vec(), b"aa11".to_vec())),
        ];
        let ranges: Vec<KeyRange> = make_ranges(vec![
            b"r\0c3".to_vec(),
            b"r\0b3".to_vec(),
            b"r\0a3".to_vec(),
            b"r\0".to_vec(),
        ]);
        expect_multi_values(
            results,
            block_on(storage.raw_batch_scan(ctx.clone(), "".to_string(), ranges, 2, false, true))
                .unwrap(),
        );

        let results = vec![
            Some((b"r\0a2".to_vec(), vec![])),
            Some((b"r\0a1".to_vec(), vec![])),
            Some((b"r\0a".to_vec(), vec![])),
            Some((b"r\0b2".to_vec(), vec![])),
            Some((b"r\0b1".to_vec(), vec![])),
            Some((b"r\0b".to_vec(), vec![])),
            Some((b"r\0c2".to_vec(), vec![])),
            Some((b"r\0c1".to_vec(), vec![])),
            Some((b"r\0c".to_vec(), vec![])),
        ];
        let ranges: Vec<KeyRange> = vec![
            (b"r\0a3".to_vec(), b"r\0a".to_vec()),
            (b"r\0b3".to_vec(), b"r\0b".to_vec()),
            (b"r\0c3".to_vec(), b"r\0c".to_vec()),
        ]
        .into_iter()
        .map(|(s, e)| {
            let mut range = KeyRange::default();
            range.set_start_key(s);
            range.set_end_key(e);
            range
        })
        .collect();
        expect_multi_values(
            results,
            block_on(storage.raw_batch_scan(ctx, "".to_string(), ranges, 5, true, true)).unwrap(),
        );
    }

    #[test]
    fn test_raw_get_key_ttl() {
        test_raw_get_key_ttl_impl::<APIV1TTL>();
        test_raw_get_key_ttl_impl::<APIV2>();
    }

    fn test_raw_get_key_ttl_impl<Api: APIVersion>() {
        let storage = TestStorageBuilder::<_, _, Api>::new(DummyLockManager)
            .build()
            .unwrap();
        let (tx, rx) = channel();
        let ctx = Context {
            api_version: Api::CLIENT_TAG,
            ..Default::default()
        };

        let test_data = vec![
            (b"r\0a".to_vec(), b"aa".to_vec(), 10),
            (b"r\0b".to_vec(), b"bb".to_vec(), 20),
            (b"r\0c".to_vec(), b"cc".to_vec(), 0),
            (b"r\0d".to_vec(), b"dd".to_vec(), 10),
            (b"r\0e".to_vec(), b"ee".to_vec(), 20),
            (b"r\0f".to_vec(), b"ff".to_vec(), u64::MAX),
        ];

        let before_written = ttl_current_ts();
        // Write key-value pairs one by one
        for &(ref key, ref value, ttl) in &test_data {
            storage
                .raw_put(
                    ctx.clone(),
                    "".to_string(),
                    key.clone(),
                    value.clone(),
                    ttl,
                    expect_ok_callback(tx.clone(), 0),
                )
                .unwrap();
            rx.recv().unwrap();
        }

        for &(ref key, _, ttl) in &test_data {
            let res = block_on(storage.raw_get_key_ttl(ctx.clone(), "".to_string(), key.clone()))
                .unwrap()
                .unwrap();
            if ttl != 0 {
                let lower_bound = before_written.saturating_add(ttl) - ttl_current_ts();
                assert!(
                    res >= lower_bound && res <= ttl,
                    "{} < {} < {}",
                    lower_bound,
                    res,
                    ttl
                );
            } else {
                assert_eq!(res, 0);
            }
        }
    }

    #[test]
    fn test_raw_compare_and_swap() {
        test_raw_compare_and_swap_impl::<APIV1>();
        test_raw_compare_and_swap_impl::<APIV1TTL>();
        test_raw_compare_and_swap_impl::<APIV2>();
    }

    fn test_raw_compare_and_swap_impl<Api: APIVersion>() {
        let storage = TestStorageBuilder::<_, _, Api>::new(DummyLockManager)
            .build()
            .unwrap();
        let (tx, rx) = channel();
        let ctx = Context {
            api_version: Api::CLIENT_TAG,
            ..Default::default()
        };

        let key = b"r\0key";

        // "v1" -> "v"
        let expected = (None, false);
        storage
            .raw_compare_and_swap_atomic(
                ctx.clone(),
                "".to_string(),
                key.to_vec(),
                Some(b"v1".to_vec()),
                b"v".to_vec(),
                0,
                expect_value_callback(tx.clone(), 0, expected),
            )
            .unwrap();
        rx.recv().unwrap();

        // "None" -> "v1"
        let expected = (None, true);
        storage
            .raw_compare_and_swap_atomic(
                ctx.clone(),
                "".to_string(),
                key.to_vec(),
                None,
                b"v1".to_vec(),
                0,
                expect_value_callback(tx.clone(), 0, expected),
            )
            .unwrap();
        rx.recv().unwrap();

        // "v1" -> "v2"
        let expected = (Some(b"v1".to_vec()), true);
        storage
            .raw_compare_and_swap_atomic(
                ctx.clone(),
                "".to_string(),
                key.to_vec(),
                Some(b"v1".to_vec()),
                b"v2".to_vec(),
                0,
                expect_value_callback(tx.clone(), 0, expected),
            )
            .unwrap();
        rx.recv().unwrap();

        // "v1" -> "v2"
        let expected = (Some(b"v2".to_vec()), false);
        storage
            .raw_compare_and_swap_atomic(
                ctx.clone(),
                "".to_string(),
                key.to_vec(),
                Some(b"v1".to_vec()),
                b"v2".to_vec(),
                0,
                expect_value_callback(tx.clone(), 0, expected),
            )
            .unwrap();
        rx.recv().unwrap();

        // expect "v2"
        expect_value(
            b"v2".to_vec(),
            block_on(storage.raw_get(ctx.clone(), "".to_string(), key.to_vec())).unwrap(),
        );
        expect_multi_values(
            vec![Some((key.to_vec(), b"v2".to_vec()))],
            block_on(storage.raw_scan(
                ctx.clone(),
                "".to_string(),
                b"r".to_vec(),
                Some(b"rz".to_vec()),
                20,
                false,
                false,
            ))
            .unwrap(),
        );

        // put "v3"
        storage
            .raw_batch_put_atomic(
                ctx.clone(),
                "".to_string(),
                vec![(key.to_vec(), b"v3".to_vec())],
                vec![0],
                expect_ok_callback(tx.clone(), 0),
            )
            .unwrap();
        rx.recv().unwrap();

        // "v3" -> "v4"
        let expected = (Some(b"v3".to_vec()), true);
        storage
            .raw_compare_and_swap_atomic(
                ctx.clone(),
                "".to_string(),
                key.to_vec(),
                Some(b"v3".to_vec()),
                b"v4".to_vec(),
                0,
                expect_value_callback(tx.clone(), 0, expected),
            )
            .unwrap();
        rx.recv().unwrap();

        // delete
        storage
            .raw_batch_delete_atomic(
                ctx.clone(),
                "".to_string(),
                vec![key.to_vec()],
                expect_ok_callback(tx.clone(), 0),
            )
            .unwrap();
        rx.recv().unwrap();

        // "None" -> "v"
        let expected = (None, true);
        storage
            .raw_compare_and_swap_atomic(
                ctx.clone(),
                "".to_string(),
                key.to_vec(),
                None,
                b"v".to_vec(),
                0,
                expect_value_callback(tx, 0, expected),
            )
            .unwrap();
        rx.recv().unwrap();

        // expect "v"
        expect_value(
            b"v".to_vec(),
            block_on(storage.raw_get(ctx.clone(), "".to_string(), key.to_vec())).unwrap(),
        );
        expect_multi_values(
            vec![Some((key.to_vec(), b"v".to_vec()))],
            block_on(storage.raw_scan(
                ctx,
                "".to_string(),
                b"r".to_vec(),
                Some(b"rz".to_vec()),
                20,
                false,
                false,
            ))
            .unwrap(),
        );
    }

    #[test]
    fn test_scan_lock() {
        let storage = TestStorageBuilderApiV1::new(DummyLockManager)
            .build()
            .unwrap();
        let (tx, rx) = channel();
        storage
            .sched_txn_command(
                commands::Prewrite::with_defaults(
                    vec![
                        Mutation::make_put(Key::from_raw(b"x"), b"foo".to_vec()),
                        Mutation::make_put(Key::from_raw(b"y"), b"foo".to_vec()),
                        Mutation::make_put(Key::from_raw(b"z"), b"foo".to_vec()),
                    ],
                    b"x".to_vec(),
                    100.into(),
                ),
                expect_ok_callback(tx.clone(), 0),
            )
            .unwrap();
        rx.recv().unwrap();

        storage
            .sched_txn_command(
                commands::Prewrite::new(
                    vec![
                        Mutation::make_put(Key::from_raw(b"a"), b"foo".to_vec()),
                        Mutation::make_put(Key::from_raw(b"b"), b"foo".to_vec()),
                        Mutation::make_put(Key::from_raw(b"c"), b"foo".to_vec()),
                    ],
                    b"c".to_vec(),
                    101.into(),
                    123,
                    false,
                    3,
                    TimeStamp::default(),
                    TimeStamp::default(),
                    None,
                    false,
                    AssertionLevel::Off,
                    Context::default(),
                ),
                expect_ok_callback(tx, 0),
            )
            .unwrap();
        rx.recv().unwrap();

        let (lock_a, lock_b, lock_c, lock_x, lock_y, lock_z) = (
            {
                let mut lock = LockInfo::default();
                lock.set_primary_lock(b"c".to_vec());
                lock.set_lock_version(101);
                lock.set_key(b"a".to_vec());
                lock.set_lock_ttl(123);
                lock.set_txn_size(3);
                lock
            },
            {
                let mut lock = LockInfo::default();
                lock.set_primary_lock(b"c".to_vec());
                lock.set_lock_version(101);
                lock.set_key(b"b".to_vec());
                lock.set_lock_ttl(123);
                lock.set_txn_size(3);
                lock
            },
            {
                let mut lock = LockInfo::default();
                lock.set_primary_lock(b"c".to_vec());
                lock.set_lock_version(101);
                lock.set_key(b"c".to_vec());
                lock.set_lock_ttl(123);
                lock.set_txn_size(3);
                lock
            },
            {
                let mut lock = LockInfo::default();
                lock.set_primary_lock(b"x".to_vec());
                lock.set_lock_version(100);
                lock.set_key(b"x".to_vec());
                lock
            },
            {
                let mut lock = LockInfo::default();
                lock.set_primary_lock(b"x".to_vec());
                lock.set_lock_version(100);
                lock.set_key(b"y".to_vec());
                lock
            },
            {
                let mut lock = LockInfo::default();
                lock.set_primary_lock(b"x".to_vec());
                lock.set_lock_version(100);
                lock.set_key(b"z".to_vec());
                lock
            },
        );

        let cm = storage.concurrency_manager.clone();

        let res =
            block_on(storage.scan_lock(Context::default(), 99.into(), None, None, 10)).unwrap();
        assert_eq!(res, vec![]);
        assert_eq!(cm.max_ts(), 99.into());

        let res =
            block_on(storage.scan_lock(Context::default(), 100.into(), None, None, 10)).unwrap();
        assert_eq!(res, vec![lock_x.clone(), lock_y.clone(), lock_z.clone()]);
        assert_eq!(cm.max_ts(), 100.into());

        let res = block_on(storage.scan_lock(
            Context::default(),
            100.into(),
            Some(Key::from_raw(b"a")),
            None,
            10,
        ))
        .unwrap();
        assert_eq!(res, vec![lock_x.clone(), lock_y.clone(), lock_z.clone()]);

        let res = block_on(storage.scan_lock(
            Context::default(),
            100.into(),
            Some(Key::from_raw(b"y")),
            None,
            10,
        ))
        .unwrap();
        assert_eq!(res, vec![lock_y.clone(), lock_z.clone()]);

        let res =
            block_on(storage.scan_lock(Context::default(), 101.into(), None, None, 10)).unwrap();
        assert_eq!(
            res,
            vec![
                lock_a.clone(),
                lock_b.clone(),
                lock_c.clone(),
                lock_x.clone(),
                lock_y.clone(),
                lock_z.clone(),
            ]
        );
        assert_eq!(cm.max_ts(), 101.into());

        let res =
            block_on(storage.scan_lock(Context::default(), 101.into(), None, None, 4)).unwrap();
        assert_eq!(
            res,
            vec![lock_a, lock_b.clone(), lock_c.clone(), lock_x.clone()]
        );

        let res = block_on(storage.scan_lock(
            Context::default(),
            101.into(),
            Some(Key::from_raw(b"b")),
            None,
            4,
        ))
        .unwrap();
        assert_eq!(
            res,
            vec![
                lock_b.clone(),
                lock_c.clone(),
                lock_x.clone(),
                lock_y.clone(),
            ]
        );

        let res = block_on(storage.scan_lock(
            Context::default(),
            101.into(),
            Some(Key::from_raw(b"b")),
            None,
            0,
        ))
        .unwrap();
        assert_eq!(
            res,
            vec![
                lock_b.clone(),
                lock_c.clone(),
                lock_x.clone(),
                lock_y.clone(),
                lock_z
            ]
        );

        let res = block_on(storage.scan_lock(
            Context::default(),
            101.into(),
            Some(Key::from_raw(b"b")),
            Some(Key::from_raw(b"c")),
            0,
        ))
        .unwrap();
        assert_eq!(res, vec![lock_b.clone()]);

        let res = block_on(storage.scan_lock(
            Context::default(),
            101.into(),
            Some(Key::from_raw(b"b")),
            Some(Key::from_raw(b"z")),
            4,
        ))
        .unwrap();
        assert_eq!(
            res,
            vec![
                lock_b.clone(),
                lock_c.clone(),
                lock_x.clone(),
                lock_y.clone()
            ]
        );

        let res = block_on(storage.scan_lock(
            Context::default(),
            101.into(),
            Some(Key::from_raw(b"b")),
            Some(Key::from_raw(b"z")),
            3,
        ))
        .unwrap();
        assert_eq!(res, vec![lock_b.clone(), lock_c.clone(), lock_x.clone()]);

        let mem_lock = |k: &[u8], ts: u64, lock_type| {
            let key = Key::from_raw(k);
            let guard = block_on(cm.lock_key(&key));
            guard.with_lock(|lock| {
                *lock = Some(txn_types::Lock::new(
                    lock_type,
                    k.to_vec(),
                    ts.into(),
                    100,
                    None,
                    0.into(),
                    1,
                    20.into(),
                ));
            });
            guard
        };

        let guard = mem_lock(b"z", 80, LockType::Put);
        block_on(storage.scan_lock(Context::default(), 101.into(), None, None, 1)).unwrap_err();

        let guard2 = mem_lock(b"a", 80, LockType::Put);
        let res = block_on(storage.scan_lock(
            Context::default(),
            101.into(),
            Some(Key::from_raw(b"b")),
            Some(Key::from_raw(b"z")),
            0,
        ))
        .unwrap();
        assert_eq!(
            res,
            vec![
                lock_b.clone(),
                lock_c.clone(),
                lock_x.clone(),
                lock_y.clone()
            ]
        );
        drop(guard);
        drop(guard2);

        // LockType::Lock can't be ignored by scan_lock
        let guard = mem_lock(b"c", 80, LockType::Lock);
        block_on(storage.scan_lock(
            Context::default(),
            101.into(),
            Some(Key::from_raw(b"b")),
            Some(Key::from_raw(b"z")),
            1,
        ))
        .unwrap_err();
        drop(guard);

        let guard = mem_lock(b"c", 102, LockType::Put);
        let res = block_on(storage.scan_lock(
            Context::default(),
            101.into(),
            Some(Key::from_raw(b"b")),
            Some(Key::from_raw(b"z")),
            0,
        ))
        .unwrap();
        assert_eq!(res, vec![lock_b, lock_c, lock_x, lock_y]);
        drop(guard);
    }

    #[test]
    fn test_resolve_lock() {
        use crate::storage::txn::RESOLVE_LOCK_BATCH_SIZE;

        let storage = TestStorageBuilderApiV1::new(DummyLockManager)
            .build()
            .unwrap();
        let (tx, rx) = channel();

        // These locks (transaction ts=99) are not going to be resolved.
        storage
            .sched_txn_command(
                commands::Prewrite::with_defaults(
                    vec![
                        Mutation::make_put(Key::from_raw(b"a"), b"foo".to_vec()),
                        Mutation::make_put(Key::from_raw(b"b"), b"foo".to_vec()),
                        Mutation::make_put(Key::from_raw(b"c"), b"foo".to_vec()),
                    ],
                    b"c".to_vec(),
                    99.into(),
                ),
                expect_ok_callback(tx.clone(), 0),
            )
            .unwrap();
        rx.recv().unwrap();

        let (lock_a, lock_b, lock_c) = (
            {
                let mut lock = LockInfo::default();
                lock.set_primary_lock(b"c".to_vec());
                lock.set_lock_version(99);
                lock.set_key(b"a".to_vec());
                lock
            },
            {
                let mut lock = LockInfo::default();
                lock.set_primary_lock(b"c".to_vec());
                lock.set_lock_version(99);
                lock.set_key(b"b".to_vec());
                lock
            },
            {
                let mut lock = LockInfo::default();
                lock.set_primary_lock(b"c".to_vec());
                lock.set_lock_version(99);
                lock.set_key(b"c".to_vec());
                lock
            },
        );

        // We should be able to resolve all locks for transaction ts=100 when there are this
        // many locks.
        let scanned_locks_coll = vec![
            1,
            RESOLVE_LOCK_BATCH_SIZE,
            RESOLVE_LOCK_BATCH_SIZE - 1,
            RESOLVE_LOCK_BATCH_SIZE + 1,
            RESOLVE_LOCK_BATCH_SIZE * 2,
            RESOLVE_LOCK_BATCH_SIZE * 2 - 1,
            RESOLVE_LOCK_BATCH_SIZE * 2 + 1,
        ];

        let is_rollback_coll = vec![
            false, // commit
            true,  // rollback
        ];
        let mut ts = 100.into();

        for scanned_locks in scanned_locks_coll {
            for is_rollback in &is_rollback_coll {
                let mut mutations = vec![];
                for i in 0..scanned_locks {
                    mutations.push(Mutation::make_put(
                        Key::from_raw(format!("x{:08}", i).as_bytes()),
                        b"foo".to_vec(),
                    ));
                }

                storage
                    .sched_txn_command(
                        commands::Prewrite::with_defaults(mutations, b"x".to_vec(), ts),
                        expect_ok_callback(tx.clone(), 0),
                    )
                    .unwrap();
                rx.recv().unwrap();

                let mut txn_status = HashMap::default();
                txn_status.insert(
                    ts,
                    if *is_rollback {
                        TimeStamp::zero() // rollback
                    } else {
                        (ts.into_inner() + 5).into() // commit, commit_ts = start_ts + 5
                    },
                );
                storage
                    .sched_txn_command(
                        commands::ResolveLockReadPhase::new(txn_status, None, Context::default()),
                        expect_ok_callback(tx.clone(), 0),
                    )
                    .unwrap();
                rx.recv().unwrap();

                // All locks should be resolved except for a, b and c.
                let res =
                    block_on(storage.scan_lock(Context::default(), ts, None, None, 0)).unwrap();
                assert_eq!(res, vec![lock_a.clone(), lock_b.clone(), lock_c.clone()]);

                ts = (ts.into_inner() + 10).into();
            }
        }
    }

    #[test]
    fn test_resolve_lock_lite() {
        let storage = TestStorageBuilderApiV1::new(DummyLockManager)
            .build()
            .unwrap();
        let (tx, rx) = channel();

        storage
            .sched_txn_command(
                commands::Prewrite::with_defaults(
                    vec![
                        Mutation::make_put(Key::from_raw(b"a"), b"foo".to_vec()),
                        Mutation::make_put(Key::from_raw(b"b"), b"foo".to_vec()),
                        Mutation::make_put(Key::from_raw(b"c"), b"foo".to_vec()),
                    ],
                    b"c".to_vec(),
                    99.into(),
                ),
                expect_ok_callback(tx.clone(), 0),
            )
            .unwrap();
        rx.recv().unwrap();

        // Rollback key 'b' and key 'c' and left key 'a' still locked.
        let resolve_keys = vec![Key::from_raw(b"b"), Key::from_raw(b"c")];
        storage
            .sched_txn_command(
                commands::ResolveLockLite::new(
                    99.into(),
                    TimeStamp::zero(),
                    resolve_keys,
                    Context::default(),
                ),
                expect_ok_callback(tx.clone(), 0),
            )
            .unwrap();
        rx.recv().unwrap();

        // Check lock for key 'a'.
        let lock_a = {
            let mut lock = LockInfo::default();
            lock.set_primary_lock(b"c".to_vec());
            lock.set_lock_version(99);
            lock.set_key(b"a".to_vec());
            lock
        };
        let res =
            block_on(storage.scan_lock(Context::default(), 99.into(), None, None, 0)).unwrap();
        assert_eq!(res, vec![lock_a]);

        // Resolve lock for key 'a'.
        storage
            .sched_txn_command(
                commands::ResolveLockLite::new(
                    99.into(),
                    TimeStamp::zero(),
                    vec![Key::from_raw(b"a")],
                    Context::default(),
                ),
                expect_ok_callback(tx.clone(), 0),
            )
            .unwrap();
        rx.recv().unwrap();

        storage
            .sched_txn_command(
                commands::Prewrite::with_defaults(
                    vec![
                        Mutation::make_put(Key::from_raw(b"a"), b"foo".to_vec()),
                        Mutation::make_put(Key::from_raw(b"b"), b"foo".to_vec()),
                        Mutation::make_put(Key::from_raw(b"c"), b"foo".to_vec()),
                    ],
                    b"c".to_vec(),
                    101.into(),
                ),
                expect_ok_callback(tx.clone(), 0),
            )
            .unwrap();
        rx.recv().unwrap();

        // Commit key 'b' and key 'c' and left key 'a' still locked.
        let resolve_keys = vec![Key::from_raw(b"b"), Key::from_raw(b"c")];
        storage
            .sched_txn_command(
                commands::ResolveLockLite::new(
                    101.into(),
                    102.into(),
                    resolve_keys,
                    Context::default(),
                ),
                expect_ok_callback(tx, 0),
            )
            .unwrap();
        rx.recv().unwrap();

        // Check lock for key 'a'.
        let lock_a = {
            let mut lock = LockInfo::default();
            lock.set_primary_lock(b"c".to_vec());
            lock.set_lock_version(101);
            lock.set_key(b"a".to_vec());
            lock
        };
        let res =
            block_on(storage.scan_lock(Context::default(), 101.into(), None, None, 0)).unwrap();
        assert_eq!(res, vec![lock_a]);
    }

    #[test]
    fn test_txn_heart_beat() {
        let storage = TestStorageBuilderApiV1::new(DummyLockManager)
            .build()
            .unwrap();
        let (tx, rx) = channel();

        let k = Key::from_raw(b"k");
        let v = b"v".to_vec();

        let uncommitted = TxnStatus::uncommitted;

        // No lock.
        storage
            .sched_txn_command(
                commands::TxnHeartBeat::new(k.clone(), 10.into(), 100, Context::default()),
                expect_fail_callback(tx.clone(), 0, |e| match e {
                    Error(box ErrorInner::Txn(TxnError(box TxnErrorInner::Mvcc(mvcc::Error(
                        box mvcc::ErrorInner::TxnNotFound { .. },
                    ))))) => (),
                    e => panic!("unexpected error chain: {:?}", e),
                }),
            )
            .unwrap();
        rx.recv().unwrap();

        storage
            .sched_txn_command(
                commands::Prewrite::with_lock_ttl(
                    vec![Mutation::make_put(k.clone(), v.clone())],
                    b"k".to_vec(),
                    10.into(),
                    100,
                ),
                expect_ok_callback(tx.clone(), 0),
            )
            .unwrap();
        rx.recv().unwrap();

        let lock_with_ttl = |ttl| {
            txn_types::Lock::new(
                LockType::Put,
                b"k".to_vec(),
                10.into(),
                ttl,
                Some(v.clone()),
                0.into(),
                0,
                0.into(),
            )
        };

        // `advise_ttl` = 90, which is less than current ttl 100. The lock's ttl will remains 100.
        storage
            .sched_txn_command(
                commands::TxnHeartBeat::new(k.clone(), 10.into(), 90, Context::default()),
                expect_value_callback(tx.clone(), 0, uncommitted(lock_with_ttl(100), false)),
            )
            .unwrap();
        rx.recv().unwrap();

        // `advise_ttl` = 110, which is greater than current ttl. The lock's ttl will be updated to
        // 110.
        storage
            .sched_txn_command(
                commands::TxnHeartBeat::new(k.clone(), 10.into(), 110, Context::default()),
                expect_value_callback(tx.clone(), 0, uncommitted(lock_with_ttl(110), false)),
            )
            .unwrap();
        rx.recv().unwrap();

        // Lock not match. Nothing happens except throwing an error.
        storage
            .sched_txn_command(
                commands::TxnHeartBeat::new(k, 11.into(), 150, Context::default()),
                expect_fail_callback(tx, 0, |e| match e {
                    Error(box ErrorInner::Txn(TxnError(box TxnErrorInner::Mvcc(mvcc::Error(
                        box mvcc::ErrorInner::TxnNotFound { .. },
                    ))))) => (),
                    e => panic!("unexpected error chain: {:?}", e),
                }),
            )
            .unwrap();
        rx.recv().unwrap();
    }

    #[test]
    fn test_check_txn_status() {
        let storage = TestStorageBuilderApiV1::new(DummyLockManager)
            .build()
            .unwrap();
        let cm = storage.concurrency_manager.clone();
        let (tx, rx) = channel();

        let k = Key::from_raw(b"k");
        let v = b"b".to_vec();

        let ts = TimeStamp::compose;
        use TxnStatus::*;
        let uncommitted = TxnStatus::uncommitted;
        let committed = TxnStatus::committed;

        // No lock and no commit info. Gets an error.
        storage
            .sched_txn_command(
                commands::CheckTxnStatus::new(
                    k.clone(),
                    ts(9, 0),
                    ts(9, 1),
                    ts(9, 1),
                    false,
                    false,
                    false,
                    Context::default(),
                ),
                expect_fail_callback(tx.clone(), 0, |e| match e {
                    Error(box ErrorInner::Txn(TxnError(box TxnErrorInner::Mvcc(mvcc::Error(
                        box mvcc::ErrorInner::TxnNotFound { .. },
                    ))))) => (),
                    e => panic!("unexpected error chain: {:?}", e),
                }),
            )
            .unwrap();
        rx.recv().unwrap();

        assert_eq!(cm.max_ts(), ts(9, 1));

        // No lock and no commit info. If specified rollback_if_not_exist, the key will be rolled
        // back.
        storage
            .sched_txn_command(
                commands::CheckTxnStatus::new(
                    k.clone(),
                    ts(9, 0),
                    ts(9, 1),
                    ts(9, 1),
                    true,
                    false,
                    false,
                    Context::default(),
                ),
                expect_value_callback(tx.clone(), 0, LockNotExist),
            )
            .unwrap();
        rx.recv().unwrap();

        // A rollback will be written, so an later-arriving prewrite will fail.
        storage
            .sched_txn_command(
                commands::Prewrite::with_defaults(
                    vec![Mutation::make_put(k.clone(), v.clone())],
                    k.as_encoded().to_vec(),
                    ts(9, 0),
                ),
                expect_fail_callback(tx.clone(), 0, |e| match e {
                    Error(box ErrorInner::Txn(TxnError(box TxnErrorInner::Mvcc(mvcc::Error(
                        box mvcc::ErrorInner::WriteConflict { .. },
                    ))))) => (),
                    e => panic!("unexpected error chain: {:?}", e),
                }),
            )
            .unwrap();
        rx.recv().unwrap();

        storage
            .sched_txn_command(
                commands::Prewrite::new(
                    vec![Mutation::make_put(k.clone(), v.clone())],
                    b"k".to_vec(),
                    ts(10, 0),
                    100,
                    false,
                    3,
                    ts(10, 1),
                    TimeStamp::default(),
                    Some(vec![b"k1".to_vec(), b"k2".to_vec()]),
                    false,
                    AssertionLevel::Off,
                    Context::default(),
                ),
                expect_ok_callback(tx.clone(), 0),
            )
            .unwrap();
        rx.recv().unwrap();

        // If lock exists and not expired, returns the lock's information.
        storage
            .sched_txn_command(
                commands::CheckTxnStatus::new(
                    k.clone(),
                    ts(10, 0),
                    0.into(),
                    0.into(),
                    true,
                    false,
                    false,
                    Context::default(),
                ),
                expect_value_callback(
                    tx.clone(),
                    0,
                    uncommitted(
                        txn_types::Lock::new(
                            LockType::Put,
                            b"k".to_vec(),
                            ts(10, 0),
                            100,
                            Some(v.clone()),
                            0.into(),
                            3,
                            ts(10, 1),
                        )
                        .use_async_commit(vec![b"k1".to_vec(), b"k2".to_vec()]),
                        false,
                    ),
                ),
            )
            .unwrap();
        rx.recv().unwrap();

        // TODO: Check the lock's min_commit_ts field.

        storage
            .sched_txn_command(
                commands::Commit::new(vec![k.clone()], ts(10, 0), ts(20, 0), Context::default()),
                expect_ok_callback(tx.clone(), 0),
            )
            .unwrap();
        rx.recv().unwrap();

        // If the transaction is committed, returns the commit_ts.
        storage
            .sched_txn_command(
                commands::CheckTxnStatus::new(
                    k.clone(),
                    ts(10, 0),
                    ts(12, 0),
                    ts(15, 0),
                    true,
                    false,
                    false,
                    Context::default(),
                ),
                expect_value_callback(tx.clone(), 0, committed(ts(20, 0))),
            )
            .unwrap();
        rx.recv().unwrap();

        storage
            .sched_txn_command(
                commands::Prewrite::with_lock_ttl(
                    vec![Mutation::make_put(k.clone(), v)],
                    k.as_encoded().to_vec(),
                    ts(25, 0),
                    100,
                ),
                expect_ok_callback(tx.clone(), 0),
            )
            .unwrap();
        rx.recv().unwrap();

        // If the lock has expired, cleanup it.
        storage
            .sched_txn_command(
                commands::CheckTxnStatus::new(
                    k.clone(),
                    ts(25, 0),
                    ts(126, 0),
                    ts(127, 0),
                    true,
                    false,
                    false,
                    Context::default(),
                ),
                expect_value_callback(tx.clone(), 0, TtlExpire),
            )
            .unwrap();
        rx.recv().unwrap();

        storage
            .sched_txn_command(
                commands::Commit::new(vec![k], ts(25, 0), ts(28, 0), Context::default()),
                expect_fail_callback(tx, 0, |e| match e {
                    Error(box ErrorInner::Txn(TxnError(box TxnErrorInner::Mvcc(mvcc::Error(
                        box mvcc::ErrorInner::TxnLockNotFound { .. },
                    ))))) => (),
                    e => panic!("unexpected error chain: {:?}", e),
                }),
            )
            .unwrap();
        rx.recv().unwrap();
    }

    #[test]
    fn test_check_secondary_locks() {
        let storage = TestStorageBuilderApiV1::new(DummyLockManager)
            .build()
            .unwrap();
        let cm = storage.concurrency_manager.clone();
        let (tx, rx) = channel();

        let k1 = Key::from_raw(b"k1");
        let k2 = Key::from_raw(b"k2");

        storage
            .sched_txn_command(
                commands::Prewrite::new(
                    vec![
                        Mutation::make_lock(k1.clone()),
                        Mutation::make_lock(k2.clone()),
                    ],
                    b"k".to_vec(),
                    10.into(),
                    100,
                    false,
                    2,
                    TimeStamp::zero(),
                    TimeStamp::default(),
                    None,
                    false,
                    AssertionLevel::Off,
                    Context::default(),
                ),
                expect_ok_callback(tx.clone(), 0),
            )
            .unwrap();
        rx.recv().unwrap();

        // All locks exist

        let mut lock1 = LockInfo::default();
        lock1.set_primary_lock(b"k".to_vec());
        lock1.set_lock_version(10);
        lock1.set_key(b"k1".to_vec());
        lock1.set_txn_size(2);
        lock1.set_lock_ttl(100);
        lock1.set_lock_type(Op::Lock);
        let mut lock2 = lock1.clone();
        lock2.set_key(b"k2".to_vec());

        storage
            .sched_txn_command(
                commands::CheckSecondaryLocks::new(
                    vec![k1.clone(), k2.clone()],
                    10.into(),
                    Context::default(),
                ),
                expect_secondary_locks_status_callback(
                    tx.clone(),
                    SecondaryLocksStatus::Locked(vec![lock1, lock2]),
                ),
            )
            .unwrap();
        rx.recv().unwrap();

        // One of the locks are committed

        storage
            .sched_txn_command(
                commands::Commit::new(vec![k1.clone()], 10.into(), 20.into(), Context::default()),
                expect_ok_callback(tx.clone(), 0),
            )
            .unwrap();
        rx.recv().unwrap();

        storage
            .sched_txn_command(
                commands::CheckSecondaryLocks::new(vec![k1, k2], 10.into(), Context::default()),
                expect_secondary_locks_status_callback(
                    tx.clone(),
                    SecondaryLocksStatus::Committed(20.into()),
                ),
            )
            .unwrap();
        rx.recv().unwrap();

        assert_eq!(cm.max_ts(), 10.into());

        // Some of the locks do not exist
        let k3 = Key::from_raw(b"k3");
        let k4 = Key::from_raw(b"k4");

        storage
            .sched_txn_command(
                commands::Prewrite::new(
                    vec![Mutation::make_lock(k3.clone())],
                    b"k".to_vec(),
                    30.into(),
                    100,
                    false,
                    2,
                    TimeStamp::zero(),
                    TimeStamp::default(),
                    None,
                    false,
                    AssertionLevel::Off,
                    Context::default(),
                ),
                expect_ok_callback(tx.clone(), 0),
            )
            .unwrap();
        rx.recv().unwrap();

        storage
            .sched_txn_command(
                commands::CheckSecondaryLocks::new(vec![k3, k4], 10.into(), Context::default()),
                expect_secondary_locks_status_callback(tx, SecondaryLocksStatus::RolledBack),
            )
            .unwrap();
        rx.recv().unwrap();
    }

    fn test_pessimistic_lock_impl(pipelined_pessimistic_lock: bool) {
        let storage = TestStorageBuilderApiV1::new(DummyLockManager)
            .pipelined_pessimistic_lock(pipelined_pessimistic_lock)
            .build()
            .unwrap();
        let cm = storage.concurrency_manager.clone();
        let (tx, rx) = channel();
        let (key, val) = (Key::from_raw(b"key"), b"val".to_vec());
        let (key2, val2) = (Key::from_raw(b"key2"), b"val2".to_vec());

        // Key not exist
        for &(return_values, check_existence) in
            &[(false, false), (false, true), (true, false), (true, true)]
        {
            let pessimistic_lock_res = if return_values {
                PessimisticLockRes::Values(vec![None])
            } else if check_existence {
                PessimisticLockRes::Existence(vec![false])
            } else {
                PessimisticLockRes::Empty
            };

            storage
                .sched_txn_command(
                    new_acquire_pessimistic_lock_command(
                        vec![(key.clone(), false)],
                        10,
                        10,
                        return_values,
                        check_existence,
                    ),
                    expect_pessimistic_lock_res_callback(tx.clone(), pessimistic_lock_res.clone()),
                )
                .unwrap();
            rx.recv().unwrap();

            if return_values || check_existence {
                assert_eq!(cm.max_ts(), 10.into());
            }

            // Duplicated command
            storage
                .sched_txn_command(
                    new_acquire_pessimistic_lock_command(
                        vec![(key.clone(), false)],
                        10,
                        10,
                        return_values,
                        check_existence,
                    ),
                    expect_pessimistic_lock_res_callback(tx.clone(), pessimistic_lock_res.clone()),
                )
                .unwrap();
            rx.recv().unwrap();

            delete_pessimistic_lock(&storage, key.clone(), 10, 10);
        }

        storage
            .sched_txn_command(
                new_acquire_pessimistic_lock_command(
                    vec![(key.clone(), false)],
                    10,
                    10,
                    false,
                    false,
                ),
                expect_pessimistic_lock_res_callback(tx.clone(), PessimisticLockRes::Empty),
            )
            .unwrap();
        rx.recv().unwrap();

        // KeyIsLocked
        for &(return_values, check_existence) in
            &[(false, false), (false, true), (true, false), (true, true)]
        {
            storage
                .sched_txn_command(
                    new_acquire_pessimistic_lock_command(
                        vec![(key.clone(), false)],
                        20,
                        20,
                        return_values,
                        check_existence,
                    ),
                    expect_fail_callback(tx.clone(), 0, |e| match e {
                        Error(box ErrorInner::Txn(TxnError(box TxnErrorInner::Mvcc(
                            mvcc::Error(box mvcc::ErrorInner::KeyIsLocked(_)),
                        )))) => (),
                        e => panic!("unexpected error chain: {:?}", e),
                    }),
                )
                .unwrap();
            // The DummyLockManager consumes the Msg::WaitForLock.
            rx.recv_timeout(Duration::from_millis(100)).unwrap_err();
        }

        // Needn't update max_ts when failing to read value
        assert_eq!(cm.max_ts(), 10.into());

        // Put key and key2.
        storage
            .sched_txn_command(
                commands::PrewritePessimistic::new(
                    vec![
                        (Mutation::make_put(key.clone(), val.clone()), true),
                        (Mutation::make_put(key2.clone(), val2.clone()), false),
                    ],
                    key.to_raw().unwrap(),
                    10.into(),
                    3000,
                    10.into(),
                    1,
                    TimeStamp::zero(),
                    TimeStamp::default(),
                    None,
                    false,
                    AssertionLevel::Off,
                    Context::default(),
                ),
                expect_ok_callback(tx.clone(), 0),
            )
            .unwrap();
        rx.recv().unwrap();
        storage
            .sched_txn_command(
                commands::Commit::new(
                    vec![key.clone(), key2.clone()],
                    10.into(),
                    20.into(),
                    Context::default(),
                ),
                expect_ok_callback(tx.clone(), 0),
            )
            .unwrap();
        rx.recv().unwrap();

        // WriteConflict
        for &(return_values, check_existence) in
            &[(false, false), (false, true), (true, false), (true, true)]
        {
            storage
                .sched_txn_command(
                    new_acquire_pessimistic_lock_command(
                        vec![(key.clone(), false)],
                        15,
                        15,
                        return_values,
                        check_existence,
                    ),
                    expect_fail_callback(tx.clone(), 0, |e| match e {
                        Error(box ErrorInner::Txn(TxnError(box TxnErrorInner::Mvcc(
                            mvcc::Error(box mvcc::ErrorInner::WriteConflict { .. }),
                        )))) => (),
                        e => panic!("unexpected error chain: {:?}", e),
                    }),
                )
                .unwrap();
            rx.recv().unwrap();
        }

        // Needn't update max_ts when failing to read value
        assert_eq!(cm.max_ts(), 10.into());

        // Return multiple values
        for &(return_values, check_existence) in
            &[(false, false), (false, true), (true, false), (true, true)]
        {
            let pessimistic_lock_res = if return_values {
                PessimisticLockRes::Values(vec![Some(val.clone()), Some(val2.clone()), None])
            } else if check_existence {
                PessimisticLockRes::Existence(vec![true, true, false])
            } else {
                PessimisticLockRes::Empty
            };
            storage
                .sched_txn_command(
                    new_acquire_pessimistic_lock_command(
                        vec![
                            (key.clone(), false),
                            (key2.clone(), false),
                            (Key::from_raw(b"key3"), false),
                        ],
                        30,
                        30,
                        return_values,
                        check_existence,
                    ),
                    expect_pessimistic_lock_res_callback(tx.clone(), pessimistic_lock_res),
                )
                .unwrap();
            rx.recv().unwrap();

            if return_values || check_existence {
                assert_eq!(cm.max_ts(), 30.into());
            }

            delete_pessimistic_lock(&storage, key.clone(), 30, 30);
        }
    }

    #[test]
    fn test_pessimistic_lock() {
        test_pessimistic_lock_impl(false);
        test_pessimistic_lock_impl(true);
    }

    #[allow(clippy::large_enum_variant)]
    pub enum Msg {
        WaitFor {
            start_ts: TimeStamp,
            cb: StorageCallback,
            pr: ProcessResult,
            lock: Lock,
            is_first_lock: bool,
            timeout: Option<WaitTimeout>,
            diag_ctx: DiagnosticContext,
        },

        WakeUp {
            lock_ts: TimeStamp,
            hashes: Vec<u64>,
            commit_ts: TimeStamp,
            is_pessimistic_txn: bool,
        },
    }

    // `ProxyLockMgr` sends all msgs it received to `Sender`.
    // It's used to check whether we send right messages to lock manager.
    #[derive(Clone)]
    pub struct ProxyLockMgr {
        tx: Sender<Msg>,
        has_waiter: Arc<AtomicBool>,
    }

    impl ProxyLockMgr {
        pub fn new(tx: Sender<Msg>) -> Self {
            Self {
                tx,
                has_waiter: Arc::new(AtomicBool::new(false)),
            }
        }

        pub fn set_has_waiter(&mut self, has_waiter: bool) {
            self.has_waiter.store(has_waiter, Ordering::Relaxed);
        }
    }

    impl LockManager for ProxyLockMgr {
        fn wait_for(
            &self,
            start_ts: TimeStamp,
            cb: StorageCallback,
            pr: ProcessResult,
            lock: Lock,
            is_first_lock: bool,
            timeout: Option<WaitTimeout>,
            diag_ctx: DiagnosticContext,
        ) {
            self.tx
                .send(Msg::WaitFor {
                    start_ts,
                    cb,
                    pr,
                    lock,
                    is_first_lock,
                    timeout,
                    diag_ctx,
                })
                .unwrap();
        }

        fn wake_up(
            &self,
            lock_ts: TimeStamp,
            hashes: Vec<u64>,
            commit_ts: TimeStamp,
            is_pessimistic_txn: bool,
        ) {
            self.tx
                .send(Msg::WakeUp {
                    lock_ts,
                    hashes,
                    commit_ts,
                    is_pessimistic_txn,
                })
                .unwrap();
        }

        fn has_waiter(&self) -> bool {
            self.has_waiter.load(Ordering::Relaxed)
        }

        fn dump_wait_for_entries(&self, _cb: waiter_manager::Callback) {
            unimplemented!()
        }
    }

    // Test whether `Storage` sends right wait-for-lock msgs to `LockManager`.
    #[test]
    fn validate_wait_for_lock_msg() {
        let (msg_tx, msg_rx) = channel();
        let storage = TestStorageBuilderApiV1::from_engine_and_lock_mgr(
            TestEngineBuilder::new().build().unwrap(),
            ProxyLockMgr::new(msg_tx),
        )
        .build()
        .unwrap();

        let (k, v) = (b"k".to_vec(), b"v".to_vec());
        let (tx, rx) = channel();
        // Write lock-k.
        storage
            .sched_txn_command(
                commands::Prewrite::with_defaults(
                    vec![Mutation::make_put(Key::from_raw(&k), v)],
                    k.clone(),
                    10.into(),
                ),
                expect_ok_callback(tx.clone(), 0),
            )
            .unwrap();
        rx.recv().unwrap();
        // No wait for msg
        assert!(msg_rx.try_recv().is_err());

        // Meet lock-k.
        storage
            .sched_txn_command(
                commands::AcquirePessimisticLock::new(
                    vec![(Key::from_raw(b"foo"), false), (Key::from_raw(&k), false)],
                    k.clone(),
                    20.into(),
                    3000,
                    true,
                    20.into(),
                    Some(WaitTimeout::Millis(100)),
                    false,
                    21.into(),
                    OldValues::default(),
                    false,
                    Context::default(),
                ),
                expect_ok_callback(tx, 0),
            )
            .unwrap();
        // The transaction should be waiting for lock released so cb won't be called.
        rx.recv_timeout(Duration::from_millis(500)).unwrap_err();

        let msg = msg_rx.try_recv().unwrap();
        // Check msg validation.
        match msg {
            Msg::WaitFor {
                start_ts,
                pr,
                lock,
                is_first_lock,
                timeout,
                ..
            } => {
                assert_eq!(start_ts, TimeStamp::new(20));
                assert_eq!(
                    lock,
                    Lock {
                        ts: 10.into(),
                        hash: Key::from_raw(&k).gen_hash(),
                    }
                );
                assert_eq!(is_first_lock, true);
                assert_eq!(timeout, Some(WaitTimeout::Millis(100)));
                match pr {
                    ProcessResult::PessimisticLockRes { res } => match res {
                        Err(Error(box ErrorInner::Txn(TxnError(box TxnErrorInner::Mvcc(
                            MvccError(box MvccErrorInner::KeyIsLocked(info)),
                        ))))) => {
                            assert_eq!(info.get_key(), k.as_slice());
                            assert_eq!(info.get_primary_lock(), k.as_slice());
                            assert_eq!(info.get_lock_version(), 10);
                        }
                        _ => panic!("unexpected error"),
                    },
                    _ => panic!("unexpected process result"),
                };
            }

            _ => panic!("unexpected msg"),
        }
    }

    // Test whether `Storage` sends right wake-up msgs to `LockManager`
    #[test]
    fn validate_wake_up_msg() {
        fn assert_wake_up_msg_eq(
            msg: Msg,
            expected_lock_ts: TimeStamp,
            expected_hashes: Vec<u64>,
            expected_commit_ts: TimeStamp,
            expected_is_pessimistic_txn: bool,
        ) {
            match msg {
                Msg::WakeUp {
                    lock_ts,
                    hashes,
                    commit_ts,
                    is_pessimistic_txn,
                } => {
                    assert_eq!(lock_ts, expected_lock_ts);
                    assert_eq!(hashes, expected_hashes);
                    assert_eq!(commit_ts, expected_commit_ts);
                    assert_eq!(is_pessimistic_txn, expected_is_pessimistic_txn);
                }
                _ => panic!("unexpected msg"),
            }
        }

        let (msg_tx, msg_rx) = channel();
        let mut lock_mgr = ProxyLockMgr::new(msg_tx);
        lock_mgr.set_has_waiter(true);
        let storage = TestStorageBuilderApiV1::from_engine_and_lock_mgr(
            TestEngineBuilder::new().build().unwrap(),
            lock_mgr,
        )
        .build()
        .unwrap();

        let (tx, rx) = channel();
        let prewrite_locks = |keys: &[Key], ts: TimeStamp| {
            storage
                .sched_txn_command(
                    commands::Prewrite::with_defaults(
                        keys.iter()
                            .map(|k| Mutation::make_put(k.clone(), b"v".to_vec()))
                            .collect(),
                        keys[0].to_raw().unwrap(),
                        ts,
                    ),
                    expect_ok_callback(tx.clone(), 0),
                )
                .unwrap();
            rx.recv().unwrap();
        };
        let acquire_pessimistic_locks = |keys: &[Key], ts: TimeStamp| {
            storage
                .sched_txn_command(
                    new_acquire_pessimistic_lock_command(
                        keys.iter().map(|k| (k.clone(), false)).collect(),
                        ts,
                        ts,
                        false,
                        false,
                    ),
                    expect_ok_callback(tx.clone(), 0),
                )
                .unwrap();
            rx.recv().unwrap();
        };

        let keys = vec![
            Key::from_raw(b"a"),
            Key::from_raw(b"b"),
            Key::from_raw(b"c"),
        ];
        let key_hashes: Vec<u64> = keys.iter().map(|k| k.gen_hash()).collect();

        // Commit
        prewrite_locks(&keys, 10.into());
        // If locks don't exsit, hashes of released locks should be empty.
        for empty_hashes in &[false, true] {
            storage
                .sched_txn_command(
                    commands::Commit::new(keys.clone(), 10.into(), 20.into(), Context::default()),
                    expect_ok_callback(tx.clone(), 0),
                )
                .unwrap();
            rx.recv().unwrap();

            let msg = msg_rx.recv().unwrap();
            let hashes = if *empty_hashes {
                Vec::new()
            } else {
                key_hashes.clone()
            };
            assert_wake_up_msg_eq(msg, 10.into(), hashes, 20.into(), false);
        }

        // Cleanup
        for pessimistic in &[false, true] {
            let mut ts = TimeStamp::new(30);
            if *pessimistic {
                ts.incr();
                acquire_pessimistic_locks(&keys[..1], ts);
            } else {
                prewrite_locks(&keys[..1], ts);
            }
            for empty_hashes in &[false, true] {
                storage
                    .sched_txn_command(
                        commands::Cleanup::new(
                            keys[0].clone(),
                            ts,
                            TimeStamp::max(),
                            Context::default(),
                        ),
                        expect_ok_callback(tx.clone(), 0),
                    )
                    .unwrap();
                rx.recv().unwrap();

                let msg = msg_rx.recv().unwrap();
                let (hashes, pessimistic) = if *empty_hashes {
                    (Vec::new(), false)
                } else {
                    (key_hashes[..1].to_vec(), *pessimistic)
                };
                assert_wake_up_msg_eq(msg, ts, hashes, 0.into(), pessimistic);
            }
        }

        // Rollback
        for pessimistic in &[false, true] {
            let mut ts = TimeStamp::new(40);
            if *pessimistic {
                ts.incr();
                acquire_pessimistic_locks(&keys, ts);
            } else {
                prewrite_locks(&keys, ts);
            }
            for empty_hashes in &[false, true] {
                storage
                    .sched_txn_command(
                        commands::Rollback::new(keys.clone(), ts, Context::default()),
                        expect_ok_callback(tx.clone(), 0),
                    )
                    .unwrap();
                rx.recv().unwrap();

                let msg = msg_rx.recv().unwrap();
                let (hashes, pessimistic) = if *empty_hashes {
                    (Vec::new(), false)
                } else {
                    (key_hashes.clone(), *pessimistic)
                };
                assert_wake_up_msg_eq(msg, ts, hashes, 0.into(), pessimistic);
            }
        }

        // PessimisticRollback
        acquire_pessimistic_locks(&keys, 50.into());
        for empty_hashes in &[false, true] {
            storage
                .sched_txn_command(
                    commands::PessimisticRollback::new(
                        keys.clone(),
                        50.into(),
                        50.into(),
                        Context::default(),
                    ),
                    expect_ok_callback(tx.clone(), 0),
                )
                .unwrap();
            rx.recv().unwrap();

            let msg = msg_rx.recv().unwrap();
            let (hashes, pessimistic) = if *empty_hashes {
                (Vec::new(), false)
            } else {
                (key_hashes.clone(), true)
            };
            assert_wake_up_msg_eq(msg, 50.into(), hashes, 0.into(), pessimistic);
        }

        // ResolveLockLite
        for commit in &[false, true] {
            let mut start_ts = TimeStamp::new(60);
            let commit_ts = if *commit {
                start_ts.incr();
                start_ts.next()
            } else {
                TimeStamp::zero()
            };
            prewrite_locks(&keys, start_ts);
            for empty_hashes in &[false, true] {
                storage
                    .sched_txn_command(
                        commands::ResolveLockLite::new(
                            start_ts,
                            commit_ts,
                            keys.clone(),
                            Context::default(),
                        ),
                        expect_ok_callback(tx.clone(), 0),
                    )
                    .unwrap();
                rx.recv().unwrap();

                let msg = msg_rx.recv().unwrap();
                let hashes = if *empty_hashes {
                    Vec::new()
                } else {
                    key_hashes.clone()
                };
                assert_wake_up_msg_eq(msg, start_ts, hashes, commit_ts, false);
            }
        }

        // ResolveLock
        let mut txn_status = HashMap::default();
        acquire_pessimistic_locks(&keys, 70.into());
        // Rollback start_ts=70
        txn_status.insert(TimeStamp::new(70), TimeStamp::zero());
        let committed_keys = vec![
            Key::from_raw(b"d"),
            Key::from_raw(b"e"),
            Key::from_raw(b"f"),
        ];
        let committed_key_hashes: Vec<u64> = committed_keys.iter().map(|k| k.gen_hash()).collect();
        // Commit start_ts=75
        prewrite_locks(&committed_keys, 75.into());
        txn_status.insert(TimeStamp::new(75), TimeStamp::new(76));
        storage
            .sched_txn_command(
                commands::ResolveLockReadPhase::new(txn_status, None, Context::default()),
                expect_ok_callback(tx.clone(), 0),
            )
            .unwrap();
        rx.recv().unwrap();

        let mut msg1 = msg_rx.recv().unwrap();
        let mut msg2 = msg_rx.recv().unwrap();
        match msg1 {
            Msg::WakeUp { lock_ts, .. } => {
                if lock_ts != TimeStamp::new(70) {
                    // Let msg1 be the msg of rolled back transaction.
                    std::mem::swap(&mut msg1, &mut msg2);
                }
                assert_wake_up_msg_eq(msg1, 70.into(), key_hashes, 0.into(), true);
                assert_wake_up_msg_eq(msg2, 75.into(), committed_key_hashes, 76.into(), false);
            }
            _ => panic!("unexpect msg"),
        }

        // CheckTxnStatus
        let key = Key::from_raw(b"k");
        let start_ts = TimeStamp::compose(100, 0);
        storage
            .sched_txn_command(
                commands::Prewrite::with_lock_ttl(
                    vec![Mutation::make_put(key.clone(), b"v".to_vec())],
                    key.to_raw().unwrap(),
                    start_ts,
                    100,
                ),
                expect_ok_callback(tx.clone(), 0),
            )
            .unwrap();
        rx.recv().unwrap();

        // Not expire
        storage
            .sched_txn_command(
                commands::CheckTxnStatus::new(
                    key.clone(),
                    start_ts,
                    TimeStamp::compose(110, 0),
                    TimeStamp::compose(150, 0),
                    false,
                    false,
                    false,
                    Context::default(),
                ),
                expect_value_callback(
                    tx.clone(),
                    0,
                    TxnStatus::uncommitted(
                        txn_types::Lock::new(
                            LockType::Put,
                            b"k".to_vec(),
                            start_ts,
                            100,
                            Some(b"v".to_vec()),
                            0.into(),
                            0,
                            0.into(),
                        ),
                        false,
                    ),
                ),
            )
            .unwrap();
        rx.recv().unwrap();
        // No msg
        assert!(msg_rx.try_recv().is_err());

        // Expired
        storage
            .sched_txn_command(
                commands::CheckTxnStatus::new(
                    key.clone(),
                    start_ts,
                    TimeStamp::compose(110, 0),
                    TimeStamp::compose(201, 0),
                    false,
                    false,
                    false,
                    Context::default(),
                ),
                expect_value_callback(tx.clone(), 0, TxnStatus::TtlExpire),
            )
            .unwrap();
        rx.recv().unwrap();
        assert_wake_up_msg_eq(
            msg_rx.recv().unwrap(),
            start_ts,
            vec![key.gen_hash()],
            0.into(),
            false,
        );
    }

    #[test]
    fn test_check_memory_locks() {
        let storage = TestStorageBuilderApiV1::new(DummyLockManager)
            .build()
            .unwrap();
        let cm = storage.get_concurrency_manager();
        let key = Key::from_raw(b"key");
        let guard = block_on(cm.lock_key(&key));
        guard.with_lock(|lock| {
            *lock = Some(txn_types::Lock::new(
                LockType::Put,
                b"key".to_vec(),
                10.into(),
                100,
                Some(vec![]),
                0.into(),
                1,
                20.into(),
            ));
        });

        let mut ctx = Context::default();
        ctx.set_isolation_level(IsolationLevel::Si);

        // Test get
        let key_error = extract_key_error(
            &block_on(storage.get(ctx.clone(), Key::from_raw(b"key"), 100.into())).unwrap_err(),
        );
        assert_eq!(key_error.get_locked().get_key(), b"key");
        // Ignore memory locks in resolved or committed locks.
        ctx.set_resolved_locks(vec![10]);
        assert!(block_on(storage.get(ctx.clone(), Key::from_raw(b"key"), 100.into())).is_ok());
        ctx.take_resolved_locks();

        // Test batch_get
        let batch_get = |ctx| {
            block_on(storage.batch_get(
                ctx,
                vec![Key::from_raw(b"a"), Key::from_raw(b"key")],
                100.into(),
            ))
        };
        let key_error = extract_key_error(&batch_get(ctx.clone()).unwrap_err());
        assert_eq!(key_error.get_locked().get_key(), b"key");
        // Ignore memory locks in resolved locks.
        ctx.set_resolved_locks(vec![10]);
        assert!(batch_get(ctx.clone()).is_ok());
        ctx.take_resolved_locks();

        // Test scan
        let scan = |ctx, start_key, end_key, reverse| {
            block_on(storage.scan(ctx, start_key, end_key, 10, 0, 100.into(), false, reverse))
        };
        let key_error =
            extract_key_error(&scan(ctx.clone(), Key::from_raw(b"a"), None, false).unwrap_err());
        assert_eq!(key_error.get_locked().get_key(), b"key");
        ctx.set_resolved_locks(vec![10]);
        assert!(scan(ctx.clone(), Key::from_raw(b"a"), None, false).is_ok());
        ctx.take_resolved_locks();
        let key_error =
            extract_key_error(&scan(ctx.clone(), Key::from_raw(b"\xff"), None, true).unwrap_err());
        assert_eq!(key_error.get_locked().get_key(), b"key");
        ctx.set_resolved_locks(vec![10]);
        assert!(scan(ctx.clone(), Key::from_raw(b"\xff"), None, false).is_ok());
        ctx.take_resolved_locks();
        // Ignore memory locks in resolved or committed locks.

        // Test batch_get_command
        let mut req1 = GetRequest::default();
        req1.set_context(ctx.clone());
        req1.set_key(b"a".to_vec());
        req1.set_version(50);
        let mut req2 = GetRequest::default();
        req2.set_context(ctx);
        req2.set_key(b"key".to_vec());
        req2.set_version(100);
        let batch_get_command = |req2| {
            let consumer = GetConsumer::new();
            block_on(storage.batch_get_command(
                vec![req1.clone(), req2],
                vec![1, 2],
                consumer.clone(),
                Instant::now(),
            ))
            .unwrap();
            consumer.take_data()
        };
        let res = batch_get_command(req2.clone());
        assert!(res[0].is_ok());
        let key_error = extract_key_error(res[1].as_ref().unwrap_err());
        assert_eq!(key_error.get_locked().get_key(), b"key");
        // Ignore memory locks in resolved or committed locks.
        req2.mut_context().set_resolved_locks(vec![10]);
        let res = batch_get_command(req2.clone());
        assert!(res[0].is_ok());
        assert!(res[1].is_ok());
        req2.mut_context().take_resolved_locks();
    }

    #[test]
    fn test_read_access_locks() {
        let storage = TestStorageBuilderApiV1::new(DummyLockManager)
            .build()
            .unwrap();

        let (k1, v1) = (b"k1".to_vec(), b"v1".to_vec());
        let (k2, v2) = (b"k2".to_vec(), b"v2".to_vec());
        let (tx, rx) = channel();
        storage
            .sched_txn_command(
                commands::Prewrite::with_defaults(
                    vec![
                        Mutation::make_put(Key::from_raw(&k1), v1.clone()),
                        Mutation::make_put(Key::from_raw(&k2), v2.clone()),
                    ],
                    k1.clone(),
                    100.into(),
                ),
                expect_ok_callback(tx, 0),
            )
            .unwrap();
        rx.recv().unwrap();

        let mut ctx = Context::default();
        ctx.set_isolation_level(IsolationLevel::Si);
        ctx.set_committed_locks(vec![100]);
        // get
        assert_eq!(
            block_on(storage.get(ctx.clone(), Key::from_raw(&k1), 110.into()))
                .unwrap()
                .0,
            Some(v1.clone())
        );
        // batch get
        let res = block_on(storage.batch_get(
            ctx.clone(),
            vec![Key::from_raw(&k1), Key::from_raw(&k2)],
            110.into(),
        ))
        .unwrap()
        .0;
        if res[0].as_ref().unwrap().0 == k1 {
            assert_eq!(&res[0].as_ref().unwrap().1, &v1);
            assert_eq!(&res[1].as_ref().unwrap().1, &v2);
        } else {
            assert_eq!(&res[0].as_ref().unwrap().1, &v2);
            assert_eq!(&res[1].as_ref().unwrap().1, &v1);
        }
        // batch get commands
        let mut req = GetRequest::default();
        req.set_context(ctx.clone());
        req.set_key(k1.clone());
        req.set_version(110);
        let consumer = GetConsumer::new();
        block_on(storage.batch_get_command(vec![req], vec![1], consumer.clone(), Instant::now()))
            .unwrap();
        let res = consumer.take_data();
        assert_eq!(res.len(), 1);
        assert_eq!(res[0].as_ref().unwrap(), &Some(v1.clone()));
        // scan
        for desc in &[false, true] {
            let mut values = vec![
                Some((k1.clone(), v1.clone())),
                Some((k2.clone(), v2.clone())),
            ];
            let mut key = Key::from_raw(b"\x00");
            if *desc {
                key = Key::from_raw(b"\xff");
                values.reverse();
            }
            expect_multi_values(
                values,
                block_on(storage.scan(ctx.clone(), key, None, 1000, 0, 110.into(), false, *desc))
                    .unwrap(),
            );
        }
    }

    #[test]
    fn test_async_commit_prewrite() {
        let storage = TestStorageBuilderApiV1::new(DummyLockManager)
            .build()
            .unwrap();
        let cm = storage.concurrency_manager.clone();
        cm.update_max_ts(10.into());

        // Optimistic prewrite
        let (tx, rx) = channel();
        storage
            .sched_txn_command(
                commands::Prewrite::new(
                    vec![
                        Mutation::make_put(Key::from_raw(b"a"), b"v".to_vec()),
                        Mutation::make_put(Key::from_raw(b"b"), b"v".to_vec()),
                        Mutation::make_put(Key::from_raw(b"c"), b"v".to_vec()),
                    ],
                    b"c".to_vec(),
                    100.into(),
                    1000,
                    false,
                    3,
                    TimeStamp::default(),
                    TimeStamp::default(),
                    Some(vec![b"a".to_vec(), b"b".to_vec()]),
                    false,
                    AssertionLevel::Off,
                    Context::default(),
                ),
                Box::new(move |res| {
                    tx.send(res).unwrap();
                }),
            )
            .unwrap();
        let res = rx.recv().unwrap().unwrap();
        assert_eq!(res.min_commit_ts, 101.into());

        // Pessimistic prewrite
        let (tx, rx) = channel();
        storage
            .sched_txn_command(
                new_acquire_pessimistic_lock_command(
                    vec![(Key::from_raw(b"d"), false), (Key::from_raw(b"e"), false)],
                    200,
                    300,
                    false,
                    false,
                ),
                expect_ok_callback(tx, 0),
            )
            .unwrap();
        rx.recv().unwrap();

        cm.update_max_ts(1000.into());

        let (tx, rx) = channel();
        storage
            .sched_txn_command(
                commands::PrewritePessimistic::new(
                    vec![
                        (Mutation::make_put(Key::from_raw(b"d"), b"v".to_vec()), true),
                        (Mutation::make_put(Key::from_raw(b"e"), b"v".to_vec()), true),
                    ],
                    b"d".to_vec(),
                    200.into(),
                    1000,
                    400.into(),
                    2,
                    401.into(),
                    TimeStamp::default(),
                    Some(vec![b"e".to_vec()]),
                    false,
                    AssertionLevel::Off,
                    Context::default(),
                ),
                Box::new(move |res| {
                    tx.send(res).unwrap();
                }),
            )
            .unwrap();
        let res = rx.recv().unwrap().unwrap();
        assert_eq!(res.min_commit_ts, 1001.into());
    }

    // This is one of the series of tests to test overlapped timestamps.
    // Overlapped ts means there is a rollback record and a commit record with the same ts.
    // In this test we check that if rollback happens before commit, then they should not have overlapped ts,
    // which is an expected property.
    #[test]
    fn test_overlapped_ts_rollback_before_prewrite() {
        let engine = TestEngineBuilder::new().build().unwrap();
        let storage =
            TestStorageBuilderApiV1::from_engine_and_lock_mgr(engine.clone(), DummyLockManager)
                .build()
                .unwrap();

        let (k1, v1) = (b"key1", b"v1");
        let (k2, v2) = (b"key2", b"v2");
        let key1 = Key::from_raw(k1);
        let key2 = Key::from_raw(k2);
        let value1 = v1.to_vec();
        let value2 = v2.to_vec();

        let (tx, rx) = channel();

        // T1 acquires lock on k1, start_ts = 1, for_update_ts = 3
        storage
            .sched_txn_command(
                commands::AcquirePessimisticLock::new(
                    vec![(key1.clone(), false)],
                    k1.to_vec(),
                    1.into(),
                    0,
                    true,
                    3.into(),
                    None,
                    false,
                    0.into(),
                    OldValues::default(),
                    false,
                    Default::default(),
                ),
                expect_ok_callback(tx.clone(), 0),
            )
            .unwrap();
        rx.recv().unwrap();

        // T2 acquires lock on k2, start_ts = 10, for_update_ts = 15
        storage
            .sched_txn_command(
                commands::AcquirePessimisticLock::new(
                    vec![(key2.clone(), false)],
                    k2.to_vec(),
                    10.into(),
                    0,
                    true,
                    15.into(),
                    None,
                    false,
                    0.into(),
                    OldValues::default(),
                    false,
                    Default::default(),
                ),
                expect_ok_callback(tx.clone(), 0),
            )
            .unwrap();
        rx.recv().unwrap();

        // T2 pessimistically prewrites, start_ts = 10, lock ttl = 0
        storage
            .sched_txn_command(
                commands::PrewritePessimistic::new(
                    vec![(Mutation::make_put(key2.clone(), value2.clone()), true)],
                    k2.to_vec(),
                    10.into(),
                    0,
                    15.into(),
                    1,
                    0.into(),
                    100.into(),
                    None,
                    false,
                    AssertionLevel::Off,
                    Default::default(),
                ),
                expect_ok_callback(tx.clone(), 0),
            )
            .unwrap();
        rx.recv().unwrap();

        // T3 checks T2, which rolls back key2 and pushes max_ts to 10
        // use a large timestamp to make the lock expire so key2 will be rolled back.
        storage
            .sched_txn_command(
                commands::CheckTxnStatus::new(
                    key2.clone(),
                    10.into(),
                    ((1 << 18) + 8).into(),
                    ((1 << 18) + 8).into(),
                    true,
                    false,
                    false,
                    Default::default(),
                ),
                expect_ok_callback(tx.clone(), 0),
            )
            .unwrap();
        rx.recv().unwrap();

        must_unlocked(&engine, k2);
        must_written(&engine, k2, 10, 10, WriteType::Rollback);

        // T1 prewrites, start_ts = 1, for_update_ts = 3
        storage
            .sched_txn_command(
                commands::PrewritePessimistic::new(
                    vec![
                        (Mutation::make_put(key1.clone(), value1), true),
                        (Mutation::make_put(key2.clone(), value2), false),
                    ],
                    k1.to_vec(),
                    1.into(),
                    0,
                    3.into(),
                    2,
                    0.into(),
                    (1 << 19).into(),
                    Some(vec![k2.to_vec()]),
                    false,
                    AssertionLevel::Off,
                    Default::default(),
                ),
                expect_ok_callback(tx.clone(), 0),
            )
            .unwrap();
        rx.recv().unwrap();

        // T1.commit_ts must be pushed to be larger than T2.start_ts (if we resolve T1)
        storage
            .sched_txn_command(
                commands::CheckSecondaryLocks::new(vec![key1, key2], 1.into(), Default::default()),
                Box::new(move |res| {
                    let pr = res.unwrap();
                    match pr {
                        SecondaryLocksStatus::Locked(l) => {
                            let min_commit_ts = l
                                .iter()
                                .map(|lock_info| lock_info.min_commit_ts)
                                .max()
                                .unwrap();
                            tx.send(min_commit_ts as i32).unwrap();
                        }
                        _ => unreachable!(),
                    }
                }),
            )
            .unwrap();
        assert!(rx.recv().unwrap() > 10);
    }
    // this test shows that the scheduler take `response_policy` in `WriteResult` serious,
    // ie. call the callback at expected stage when writing to the engine
    #[test]
    fn test_scheduler_response_policy() {
        struct Case<T: 'static + StorageCallbackType + Send> {
            expected_writes: Vec<ExpectedWrite>,

            command: TypedCommand<T>,
            pipelined_pessimistic_lock: bool,
        }

        impl<T: 'static + StorageCallbackType + Send> Case<T> {
            fn run(self) {
                let mut builder =
                    MockEngineBuilder::from_rocks_engine(TestEngineBuilder::new().build().unwrap());
                for expected_write in self.expected_writes {
                    builder = builder.add_expected_write(expected_write)
                }
                let engine = builder.build();
                let mut builder =
                    TestStorageBuilderApiV1::from_engine_and_lock_mgr(engine, DummyLockManager);
                builder.config.enable_async_apply_prewrite = true;
                if self.pipelined_pessimistic_lock {
                    builder
                        .pipelined_pessimistic_lock
                        .store(true, Ordering::Relaxed);
                }
                let storage = builder.build().unwrap();
                let (tx, rx) = channel();
                storage
                    .sched_txn_command(
                        self.command,
                        Box::new(move |res| {
                            tx.send(res).unwrap();
                        }),
                    )
                    .unwrap();
                rx.recv().unwrap().unwrap();
            }
        }

        let keys = [b"k1", b"k2"];
        let values = [b"v1", b"v2"];
        let mutations = vec![
            Mutation::make_put(Key::from_raw(keys[0]), keys[0].to_vec()),
            Mutation::make_put(Key::from_raw(keys[1]), values[1].to_vec()),
        ];

        let on_applied_case = Case {
            // this case's command return ResponsePolicy::OnApplied
            // tested by `test_response_stage` in command::prewrite
            expected_writes: vec![
                ExpectedWrite::new()
                    .expect_no_committed_cb()
                    .expect_no_proposed_cb(),
                ExpectedWrite::new()
                    .expect_no_committed_cb()
                    .expect_no_proposed_cb(),
            ],

            command: Prewrite::new(
                mutations.clone(),
                keys[0].to_vec(),
                TimeStamp::new(10),
                0,
                false,
                1,
                TimeStamp::default(),
                TimeStamp::default(),
                None,
                false,
                AssertionLevel::Off,
                Context::default(),
            ),
            pipelined_pessimistic_lock: false,
        };
        let on_commited_case = Case {
            // this case's command return ResponsePolicy::OnCommitted
            // tested by `test_response_stage` in command::prewrite
            expected_writes: vec![
                ExpectedWrite::new().expect_committed_cb(),
                ExpectedWrite::new().expect_committed_cb(),
            ],

            command: Prewrite::new(
                mutations,
                keys[0].to_vec(),
                TimeStamp::new(10),
                0,
                false,
                1,
                TimeStamp::default(),
                TimeStamp::default(),
                Some(vec![]),
                false,
                AssertionLevel::Off,
                Context::default(),
            ),
            pipelined_pessimistic_lock: false,
        };
        let on_proposed_case = Case {
            // this case's command return ResponsePolicy::OnProposed
            // untested, but all AcquirePessimisticLock should return ResponsePolicy::OnProposed now
            // and the scheduler expected to take OnProposed serious when
            // enable pipelined pessimistic lock
            expected_writes: vec![
                ExpectedWrite::new().expect_proposed_cb(),
                ExpectedWrite::new().expect_proposed_cb(),
            ],

            command: AcquirePessimisticLock::new(
                keys.iter().map(|&it| (Key::from_raw(it), true)).collect(),
                keys[0].to_vec(),
                TimeStamp::new(10),
                0,
                false,
                TimeStamp::new(11),
                None,
                false,
                TimeStamp::new(12),
                OldValues::default(),
                false,
                Context::default(),
            ),
            pipelined_pessimistic_lock: true,
        };
        let on_proposed_fallback_case = Case {
            // this case's command return ResponsePolicy::OnProposed
            // but when pipelined pessimistic lock is off,
            // the scheduler should fallback to use OnApplied
            expected_writes: vec![
                ExpectedWrite::new().expect_no_proposed_cb(),
                ExpectedWrite::new().expect_no_proposed_cb(),
            ],

            command: AcquirePessimisticLock::new(
                keys.iter().map(|&it| (Key::from_raw(it), true)).collect(),
                keys[0].to_vec(),
                TimeStamp::new(10),
                0,
                false,
                TimeStamp::new(11),
                None,
                false,
                TimeStamp::new(12),
                OldValues::default(),
                false,
                Context::default(),
            ),
            pipelined_pessimistic_lock: false,
        };

        on_applied_case.run();
        on_commited_case.run();
        on_proposed_case.run();
        on_proposed_fallback_case.run();
    }

    #[test]
    fn test_resolve_commit_pessimistic_locks() {
        let storage = TestStorageBuilderApiV1::new(DummyLockManager)
            .build()
            .unwrap();
        let (tx, rx) = channel();

        // Pessimistically lock k1, k2, k3, k4, after the pessimistic retry k2 is no longer needed
        // and the pessimistic lock on k2 is left.
        storage
            .sched_txn_command(
                new_acquire_pessimistic_lock_command(
                    vec![
                        (Key::from_raw(b"k1"), false),
                        (Key::from_raw(b"k2"), false),
                        (Key::from_raw(b"k3"), false),
                        (Key::from_raw(b"k4"), false),
                        (Key::from_raw(b"k5"), false),
                        (Key::from_raw(b"k6"), false),
                    ],
                    10,
                    10,
                    false,
                    false,
                ),
                expect_ok_callback(tx.clone(), 0),
            )
            .unwrap();
        rx.recv().unwrap();

        // Prewrite keys except the k2.
        storage
            .sched_txn_command(
                commands::PrewritePessimistic::with_defaults(
                    vec![
                        (
                            Mutation::make_put(Key::from_raw(b"k1"), b"v1".to_vec()),
                            true,
                        ),
                        (
                            Mutation::make_put(Key::from_raw(b"k3"), b"v2".to_vec()),
                            true,
                        ),
                        (
                            Mutation::make_put(Key::from_raw(b"k4"), b"v4".to_vec()),
                            true,
                        ),
                        (
                            Mutation::make_put(Key::from_raw(b"k5"), b"v5".to_vec()),
                            true,
                        ),
                        (
                            Mutation::make_put(Key::from_raw(b"k6"), b"v6".to_vec()),
                            true,
                        ),
                    ],
                    b"k1".to_vec(),
                    10.into(),
                    10.into(),
                ),
                expect_ok_callback(tx.clone(), 0),
            )
            .unwrap();
        rx.recv().unwrap();

        // Commit the primary key.
        storage
            .sched_txn_command(
                commands::Commit::new(
                    vec![Key::from_raw(b"k1")],
                    10.into(),
                    20.into(),
                    Context::default(),
                ),
                expect_ok_callback(tx.clone(), 0),
            )
            .unwrap();
        rx.recv().unwrap();

        // Pessimistically rollback the k2 lock.
        // Non lite lock resolve on k1 and k2, there should no errors as lock on k2 is pessimistic type.
        must_rollback(&storage.engine, b"k2", 10, false);
        let mut temp_map = HashMap::default();
        temp_map.insert(10.into(), 20.into());
        storage
            .sched_txn_command(
                commands::ResolveLock::new(
                    temp_map.clone(),
                    None,
                    vec![
                        (
                            Key::from_raw(b"k1"),
                            mvcc::Lock::new(
                                mvcc::LockType::Put,
                                b"k1".to_vec(),
                                10.into(),
                                20,
                                Some(b"v1".to_vec()),
                                10.into(),
                                0,
                                11.into(),
                            ),
                        ),
                        (
                            Key::from_raw(b"k2"),
                            mvcc::Lock::new(
                                mvcc::LockType::Pessimistic,
                                b"k1".to_vec(),
                                10.into(),
                                20,
                                None,
                                10.into(),
                                0,
                                11.into(),
                            ),
                        ),
                    ],
                    Context::default(),
                ),
                expect_ok_callback(tx.clone(), 0),
            )
            .unwrap();
        rx.recv().unwrap();

        // Non lite lock resolve on k3 and k4, there should be no errors.
        storage
            .sched_txn_command(
                commands::ResolveLock::new(
                    temp_map.clone(),
                    None,
                    vec![
                        (
                            Key::from_raw(b"k3"),
                            mvcc::Lock::new(
                                mvcc::LockType::Put,
                                b"k1".to_vec(),
                                10.into(),
                                20,
                                Some(b"v3".to_vec()),
                                10.into(),
                                0,
                                11.into(),
                            ),
                        ),
                        (
                            Key::from_raw(b"k4"),
                            mvcc::Lock::new(
                                mvcc::LockType::Put,
                                b"k1".to_vec(),
                                10.into(),
                                20,
                                Some(b"v4".to_vec()),
                                10.into(),
                                0,
                                11.into(),
                            ),
                        ),
                    ],
                    Context::default(),
                ),
                expect_ok_callback(tx.clone(), 0),
            )
            .unwrap();
        rx.recv().unwrap();

        // Unlock the k6 first.
        // Non lite lock resolve on k5 and k6, error should be reported.
        must_rollback(&storage.engine, b"k6", 10, true);
        storage
            .sched_txn_command(
                commands::ResolveLock::new(
                    temp_map,
                    None,
                    vec![
                        (
                            Key::from_raw(b"k5"),
                            mvcc::Lock::new(
                                mvcc::LockType::Put,
                                b"k1".to_vec(),
                                10.into(),
                                20,
                                Some(b"v5".to_vec()),
                                10.into(),
                                0,
                                11.into(),
                            ),
                        ),
                        (
                            Key::from_raw(b"k6"),
                            mvcc::Lock::new(
                                mvcc::LockType::Put,
                                b"k1".to_vec(),
                                10.into(),
                                20,
                                Some(b"v6".to_vec()),
                                10.into(),
                                0,
                                11.into(),
                            ),
                        ),
                    ],
                    Context::default(),
                ),
                expect_fail_callback(tx, 6, |e| match e {
                    Error(box ErrorInner::Txn(TxnError(box TxnErrorInner::Mvcc(mvcc::Error(
                        box mvcc::ErrorInner::TxnLockNotFound { .. },
                    ))))) => (),
                    e => panic!("unexpected error chain: {:?}", e),
                }),
            )
            .unwrap();
        rx.recv().unwrap();
    }

    // Test check_api_version.
    // See the following for detail:
    //   * rfc: https://github.com/tikv/rfcs/blob/master/text/0069-api-v2.md.
    //   * proto: https://github.com/pingcap/kvproto/blob/master/proto/kvrpcpb.proto, enum APIVersion.
    #[test]
    fn test_check_api_version() {
        use error_code::storage::*;

        const TIDB_KEY_CASE: &[u8] = b"t_a";
        const TXN_KEY_CASE: &[u8] = b"x\0a";
        const RAW_KEY_CASE: &[u8] = b"r\0a";

        let test_data = vec![
            // storage api_version = V1, for backward compatible.
            (
                ApiVersion::V1,                    // storage api_version
                ApiVersion::V1,                    // request api_version
                CommandKind::get,                  // command kind
                vec![TIDB_KEY_CASE, RAW_KEY_CASE], // keys
                None,                              // expected error code
            ),
            (
                ApiVersion::V1,
                ApiVersion::V1,
                CommandKind::raw_get,
                vec![RAW_KEY_CASE, TXN_KEY_CASE],
                None,
            ),
            // storage api_version = V1ttl, allow RawKV request only.
            (
                ApiVersion::V1ttl,
                ApiVersion::V1,
                CommandKind::raw_get,
                vec![RAW_KEY_CASE],
                None,
            ),
            (
                ApiVersion::V1ttl,
                ApiVersion::V1,
                CommandKind::get,
                vec![TIDB_KEY_CASE],
                Some(API_VERSION_NOT_MATCHED),
            ),
            // storage api_version = V1, reject V2 request.
            (
                ApiVersion::V1,
                ApiVersion::V2,
                CommandKind::get,
                vec![TIDB_KEY_CASE],
                Some(API_VERSION_NOT_MATCHED),
            ),
            // storage api_version = V2.
            // backward compatible for TiDB request, and TiDB request only.
            (
                ApiVersion::V2,
                ApiVersion::V1,
                CommandKind::get,
                vec![TIDB_KEY_CASE, TIDB_KEY_CASE],
                None,
            ),
            (
                ApiVersion::V2,
                ApiVersion::V1,
                CommandKind::raw_get,
                vec![TIDB_KEY_CASE, TIDB_KEY_CASE],
                Some(API_VERSION_NOT_MATCHED),
            ),
            (
                ApiVersion::V2,
                ApiVersion::V1,
                CommandKind::get,
                vec![TIDB_KEY_CASE, TXN_KEY_CASE],
                Some(INVALID_KEY_MODE),
            ),
            (
                ApiVersion::V2,
                ApiVersion::V1,
                CommandKind::get,
                vec![RAW_KEY_CASE],
                Some(INVALID_KEY_MODE),
            ),
            // V2 api validation.
            (
                ApiVersion::V2,
                ApiVersion::V2,
                CommandKind::get,
                vec![TXN_KEY_CASE],
                None,
            ),
            (
                ApiVersion::V2,
                ApiVersion::V2,
                CommandKind::raw_get,
                vec![RAW_KEY_CASE, RAW_KEY_CASE],
                None,
            ),
            (
                ApiVersion::V2,
                ApiVersion::V2,
                CommandKind::get,
                vec![RAW_KEY_CASE, TXN_KEY_CASE],
                Some(INVALID_KEY_MODE),
            ),
            (
                ApiVersion::V2,
                ApiVersion::V2,
                CommandKind::raw_get,
                vec![RAW_KEY_CASE, TXN_KEY_CASE],
                Some(INVALID_KEY_MODE),
            ),
            (
                ApiVersion::V2,
                ApiVersion::V2,
                CommandKind::get,
                vec![TIDB_KEY_CASE],
                Some(INVALID_KEY_MODE),
            ),
        ];

        for (i, (storage_api_version, req_api_version, cmd, keys, err)) in
            test_data.into_iter().enumerate()
        {
            // TODO: refactor to use `Api` parameter.
            let res = StorageApiV1::<RocksEngine, DummyLockManager>::check_api_version(
                storage_api_version,
                req_api_version,
                cmd,
                keys,
            );
            if let Some(err) = err {
                assert!(res.is_err(), "case {}", i);
                assert_eq!(res.unwrap_err().error_code(), err, "case {}", i);
            } else {
                assert!(res.is_ok(), "case {}", i);
            }
        }
    }

    #[test]
    #[allow(clippy::type_complexity)]
    fn test_check_api_version_ranges() {
        use error_code::storage::*;

        const TIDB_KEY_CASE: &[(Option<&[u8]>, Option<&[u8]>)] = &[
            (Some(b"t_a"), Some(b"t_z")),
            (Some(b"t"), Some(b"u")),
            (Some(b"m"), Some(b"n")),
            (Some(b"m_a"), Some(b"m_z")),
        ];
        const TXN_KEY_CASE: &[(Option<&[u8]>, Option<&[u8]>)] =
            &[(Some(b"x\0a"), Some(b"x\0z")), (Some(b"x"), Some(b"y"))];
        const RAW_KEY_CASE: &[(Option<&[u8]>, Option<&[u8]>)] =
            &[(Some(b"r\0a"), Some(b"r\0z")), (Some(b"r"), Some(b"s"))];
        // The cases that should fail in API V2
        const TIDB_KEY_CASE_APIV2_ERR: &[(Option<&[u8]>, Option<&[u8]>)] = &[
            (Some(b"t_a"), Some(b"ua")),
            (Some(b"t"), None),
            (None, Some(b"t_z")),
            (Some(b"m_a"), Some(b"na")),
            (Some(b"m"), None),
            (None, Some(b"m_z")),
        ];
        const TXN_KEY_CASE_APIV2_ERR: &[(Option<&[u8]>, Option<&[u8]>)] = &[
            (Some(b"x\0a"), Some(b"ya")),
            (Some(b"x"), None),
            (None, Some(b"x\0z")),
        ];
        const RAW_KEY_CASE_APIV2_ERR: &[(Option<&[u8]>, Option<&[u8]>)] = &[
            (Some(b"r\0a"), Some(b"sa")),
            (Some(b"r"), None),
            (None, Some(b"r\0z")),
        ];

        let test_case = |storage_api_version,
                         req_api_version,
                         cmd,
                         range: &[(Option<&[u8]>, Option<&[u8]>)],
                         err| {
            // TODO: refactor to use `Api` parameter.
            let res = StorageApiV1::<RocksEngine, DummyLockManager>::check_api_version_ranges(
                storage_api_version,
                req_api_version,
                cmd,
                range.iter().cloned(),
            );
            if let Some(err) = err {
                assert!(res.is_err());
                assert_eq!(res.unwrap_err().error_code(), err);
            } else {
                assert!(res.is_ok());
            }
        };

        // storage api_version = V1, for backward compatible.
        test_case(
            ApiVersion::V1,    // storage api_version
            ApiVersion::V1,    // request api_version
            CommandKind::scan, // command kind
            TIDB_KEY_CASE,     // ranges
            None,              // expected error code
        );
        test_case(
            ApiVersion::V1,
            ApiVersion::V1,
            CommandKind::raw_scan,
            TIDB_KEY_CASE,
            None,
        );
        test_case(
            ApiVersion::V1,
            ApiVersion::V1,
            CommandKind::raw_scan,
            TIDB_KEY_CASE_APIV2_ERR,
            None,
        );
        // storage api_version = V1ttl, allow RawKV request only.
        test_case(
            ApiVersion::V1ttl,
            ApiVersion::V1,
            CommandKind::raw_scan,
            RAW_KEY_CASE,
            None,
        );
        test_case(
            ApiVersion::V1ttl,
            ApiVersion::V1,
            CommandKind::raw_scan,
            RAW_KEY_CASE_APIV2_ERR,
            None,
        );
        test_case(
            ApiVersion::V1ttl,
            ApiVersion::V1,
            CommandKind::scan,
            TIDB_KEY_CASE,
            Some(API_VERSION_NOT_MATCHED),
        );
        // storage api_version = V1, reject V2 request.
        test_case(
            ApiVersion::V1,
            ApiVersion::V2,
            CommandKind::scan,
            TIDB_KEY_CASE,
            Some(API_VERSION_NOT_MATCHED),
        );
        // storage api_version = V2.
        // backward compatible for TiDB request, and TiDB request only.
        test_case(
            ApiVersion::V2,
            ApiVersion::V1,
            CommandKind::scan,
            TIDB_KEY_CASE,
            None,
        );
        test_case(
            ApiVersion::V2,
            ApiVersion::V1,
            CommandKind::raw_scan,
            TIDB_KEY_CASE,
            Some(API_VERSION_NOT_MATCHED),
        );
        test_case(
            ApiVersion::V2,
            ApiVersion::V1,
            CommandKind::scan,
            TXN_KEY_CASE,
            Some(INVALID_KEY_MODE),
        );
        test_case(
            ApiVersion::V2,
            ApiVersion::V1,
            CommandKind::scan,
            RAW_KEY_CASE,
            Some(INVALID_KEY_MODE),
        );
        // V2 api validation.
        test_case(
            ApiVersion::V2,
            ApiVersion::V2,
            CommandKind::scan,
            TXN_KEY_CASE,
            None,
        );
        test_case(
            ApiVersion::V2,
            ApiVersion::V2,
            CommandKind::raw_scan,
            RAW_KEY_CASE,
            None,
        );
        test_case(
            ApiVersion::V2,
            ApiVersion::V2,
            CommandKind::scan,
            RAW_KEY_CASE,
            Some(INVALID_KEY_MODE),
        );
        test_case(
            ApiVersion::V2,
            ApiVersion::V2,
            CommandKind::raw_scan,
            TXN_KEY_CASE,
            Some(INVALID_KEY_MODE),
        );
        test_case(
            ApiVersion::V2,
            ApiVersion::V2,
            CommandKind::scan,
            TIDB_KEY_CASE,
            Some(INVALID_KEY_MODE),
        );

        for range in TIDB_KEY_CASE_APIV2_ERR {
            test_case(
                ApiVersion::V2,
                ApiVersion::V1,
                CommandKind::scan,
                &[*range],
                Some(INVALID_KEY_MODE),
            );
        }
        for range in TXN_KEY_CASE_APIV2_ERR {
            test_case(
                ApiVersion::V2,
                ApiVersion::V2,
                CommandKind::scan,
                &[*range],
                Some(INVALID_KEY_MODE),
            );
        }
        for range in RAW_KEY_CASE_APIV2_ERR {
            test_case(
                ApiVersion::V2,
                ApiVersion::V2,
                CommandKind::raw_scan,
                &[*range],
                Some(INVALID_KEY_MODE),
            );
        }
    }

    #[test]
    fn test_write_in_memory_pessimistic_locks() {
        let txn_ext = Arc::new(TxnExt::default());
        let storage = TestStorageBuilderApiV1::new(DummyLockManager)
            .pipelined_pessimistic_lock(true)
            .in_memory_pessimistic_lock(true)
            .build_for_txn(txn_ext.clone())
            .unwrap();
        let (tx, rx) = channel();

        let k1 = Key::from_raw(b"k1");
        storage
            .sched_txn_command(
                new_acquire_pessimistic_lock_command(
                    vec![(k1.clone(), false)],
                    10,
                    10,
                    false,
                    false,
                ),
                expect_ok_callback(tx, 0),
            )
            .unwrap();
        rx.recv().unwrap();

        {
            let pessimistic_locks = txn_ext.pessimistic_locks.read();
            let lock = pessimistic_locks.get(&k1).unwrap();
            assert_eq!(
                lock,
                &(
                    PessimisticLock {
                        primary: Box::new(*b"k1"),
                        start_ts: 10.into(),
                        ttl: 3000,
                        for_update_ts: 10.into(),
                        min_commit_ts: 11.into(),
                    },
                    false
                )
            );
        }

        let (tx, rx) = channel();
        // The written in-memory pessimistic lock should be visible, so the new lock request should fail.
        storage
            .sched_txn_command(
                new_acquire_pessimistic_lock_command(
                    vec![(k1.clone(), false)],
                    20,
                    20,
                    false,
                    false,
                ),
                Box::new(move |res| {
                    tx.send(res).unwrap();
                }),
            )
            .unwrap();
        // DummyLockManager just drops the callback, so it will fail to receive anything.
        assert!(rx.recv().is_err());

        let (tx, rx) = channel();
        storage
            .sched_txn_command(
                commands::PrewritePessimistic::new(
                    vec![(Mutation::make_put(k1.clone(), b"v".to_vec()), true)],
                    b"k1".to_vec(),
                    10.into(),
                    3000,
                    10.into(),
                    1,
                    20.into(),
                    TimeStamp::default(),
                    None,
                    false,
                    AssertionLevel::Off,
                    Context::default(),
                ),
                Box::new(move |res| {
                    tx.send(res).unwrap();
                }),
            )
            .unwrap();
        assert!(rx.recv().unwrap().is_ok());
        // After prewrite, the memory lock should be removed.
        {
            let pessimistic_locks = txn_ext.pessimistic_locks.read();
            assert!(pessimistic_locks.get(&k1).is_none());
        }
    }

    #[test]
    fn test_disable_in_memory_pessimistic_locks() {
        let txn_ext = Arc::new(TxnExt::default());
        let storage = TestStorageBuilderApiV1::new(DummyLockManager)
            .pipelined_pessimistic_lock(true)
            .in_memory_pessimistic_lock(false)
            .build_for_txn(txn_ext.clone())
            .unwrap();
        let (tx, rx) = channel();

        let k1 = Key::from_raw(b"k1");
        storage
            .sched_txn_command(
                new_acquire_pessimistic_lock_command(
                    vec![(k1.clone(), false)],
                    10,
                    10,
                    false,
                    false,
                ),
                expect_ok_callback(tx, 0),
            )
            .unwrap();
        rx.recv().unwrap();
        // When disabling in-memory pessimistic lock, the lock map should remain unchanged.
        assert!(txn_ext.pessimistic_locks.read().is_empty());

        let (tx, rx) = channel();
        storage
            .sched_txn_command(
                commands::PrewritePessimistic::new(
                    vec![(Mutation::make_put(k1, b"v".to_vec()), true)],
                    b"k1".to_vec(),
                    10.into(),
                    3000,
                    10.into(),
                    1,
                    20.into(),
                    TimeStamp::default(),
                    None,
                    false,
                    AssertionLevel::Off,
                    Context::default(),
                ),
                Box::new(move |res| {
                    tx.send(res).unwrap();
                }),
            )
            .unwrap();
        // Prewrite still succeeds
        assert!(rx.recv().unwrap().is_ok());
    }
}<|MERGE_RESOLUTION|>--- conflicted
+++ resolved
@@ -1624,19 +1624,6 @@
                             let mut stats = Statistics::default();
                             let buckets = snapshot.ext().get_buckets();
                             let store = RawStore::new(snapshot, api_version);
-<<<<<<< HEAD
-                            let key = Api::encode_raw_key_owned(key, None);
-                            // Keys pass to `tls_collect_query` should be encoded, to get correct keys for region split.
-                            tls_collect_query(
-                                ctx.get_region_id(),
-                                ctx.get_peer(),
-                                key.as_encoded(),
-                                key.as_encoded(),
-                                false,
-                                QueryKind::Get,
-                            );
-=======
->>>>>>> 4cabf515
                             match Self::rawkv_cf(&cf, api_version) {
                                 Ok(cf) => {
                                     consumer.consume(
@@ -1726,10 +1713,6 @@
                     let mut stats = Statistics::default();
                     let result: Vec<Result<KvPair>> = keys
                         .into_iter()
-<<<<<<< HEAD
-                        .map(|k| Api::encode_raw_key_owned(k, None))
-=======
->>>>>>> 4cabf515
                         .map(|k| {
                             let k = Api::encode_raw_key_owned(k, None);
                             let mut s = Statistics::default();
@@ -1923,28 +1906,7 @@
 
         check_key_size!(Some(&key).into_iter(), self.max_key_size, callback);
 
-<<<<<<< HEAD
-        let m = match self.api_version {
-            ApiVersion::V2 => {
-                let raw_value = RawValue {
-                    user_value: vec![],
-                    expire_ts: None,
-                    is_delete: true,
-                };
-                Modify::Put(
-                    Self::rawkv_cf(&cf, self.api_version)?,
-                    APIV2::encode_raw_key_owned(key, None),
-                    APIV2::encode_raw_value_owned(raw_value),
-                )
-            }
-            _ => Modify::Delete(
-                Self::rawkv_cf(&cf, self.api_version)?,
-                Key::from_encoded(key),
-            ),
-        };
-=======
         let m = Self::raw_delete_request_to_modify(Self::rawkv_cf(&cf, self.api_version)?, key);
->>>>>>> 4cabf515
         let mut batch = WriteData::from_modifies(vec![m]);
         batch.set_allowed_on_disk_almost_full();
 
@@ -1995,28 +1957,6 @@
         Ok(())
     }
 
-    fn raw_batch_delete_requests_to_modifies(cf: CfName, keys: Vec<Vec<u8>>) -> Vec<Modify> {
-        keys.into_iter()
-            .map(|k| match Api::TAG {
-                ApiVersion::V1 | ApiVersion::V1ttl => {
-                    Modify::Delete(cf, Api::encode_raw_key_owned(k, None))
-                }
-                ApiVersion::V2 => {
-                    let raw_value = RawValue {
-                        user_value: vec![],
-                        expire_ts: None,
-                        is_delete: true,
-                    };
-                    Modify::Put(
-                        cf,
-                        Api::encode_raw_key_owned(k, None),
-                        Api::encode_raw_value_owned(raw_value),
-                    )
-                }
-            })
-            .collect::<Vec<_>>()
-    }
-
     /// Delete some raw keys in a batch.
     /// In API V2, data is "logical" deleted, to enable CDC of delete operations.
     pub fn raw_batch_delete(
@@ -2036,14 +1976,10 @@
         let cf = Self::rawkv_cf(&cf, self.api_version)?;
         check_key_size!(keys.iter(), self.max_key_size, callback);
 
-<<<<<<< HEAD
-        let modifies = Self::raw_batch_delete_requests_to_modifies(cf, keys);
-=======
         let modifies = keys
             .into_iter()
             .map(|k| Self::raw_delete_request_to_modify(cf, k))
             .collect();
->>>>>>> 4cabf515
         let mut batch = WriteData::from_modifies(modifies);
         batch.set_allowed_on_disk_almost_full();
 
@@ -2491,14 +2427,10 @@
         )?;
 
         let cf = Self::rawkv_cf(&cf, self.api_version)?;
-<<<<<<< HEAD
-        let modifies = Self::raw_batch_delete_requests_to_modifies(cf, keys);
-=======
         let modifies = keys
             .into_iter()
             .map(|k| Self::raw_delete_request_to_modify(cf, k))
             .collect();
->>>>>>> 4cabf515
         let cmd = RawAtomicStore::new(cf, modifies, ctx);
         self.sched_txn_command(cmd, callback)
     }
@@ -2876,22 +2808,12 @@
         self
     }
 
-    fn register_causal_observer(&mut self) {
-        if let (ApiVersion::V2, Some(coprocessor)) = (Api::TAG, self.engine.mut_coprocessor()) {
-            let causal_ts_provider = Arc::new(causal_ts::tests::TestProvider::default());
-            let causal_ob = causal_ts::CausalObserver::new(causal_ts_provider);
-            causal_ob.register_to(coprocessor);
-        }
-    }
-
     /// Build a `Storage<E>`.
-    pub fn build(mut self) -> Result<Storage<E, L, Api>> {
+    pub fn build(self) -> Result<Storage<E, L, Api>> {
         let read_pool = build_read_pool_for_test(
             &crate::config::StorageReadPoolConfig::default_for_test(),
             self.engine.clone(),
         );
-        // invoke here, as there are two entries to create `TestStorageBuilder` (`new` & `from_engine_and_lock_mgr`)
-        self.register_causal_observer();
 
         Storage::from_engine(
             self.engine,
@@ -4696,91 +4618,6 @@
                 )
                 .unwrap();
             rx.recv().unwrap();
-<<<<<<< HEAD
-        }
-
-        expect_value(
-            b"004".to_vec(),
-            block_on(storage.raw_get(ctx.clone(), "".to_string(), b"r\0d".to_vec())).unwrap(),
-        );
-
-        // Delete "a"
-        storage
-            .raw_delete(
-                ctx.clone(),
-                "".to_string(),
-                b"r\0a".to_vec(),
-                expect_ok_callback(tx.clone(), 1),
-            )
-            .unwrap();
-        rx.recv().unwrap();
-
-        // Assert key "a" has gone
-        expect_none(
-            block_on(storage.raw_get(ctx.clone(), "".to_string(), b"r\0a".to_vec())).unwrap(),
-        );
-
-        // Delete all
-        for kv in &test_data {
-            storage
-                .raw_delete(
-                    ctx.clone(),
-                    "".to_string(),
-                    kv.0.to_vec(),
-                    expect_ok_callback(tx.clone(), 1),
-                )
-                .unwrap();
-            rx.recv().unwrap();
-        }
-
-        // Assert now no key remains
-        for kv in &test_data {
-            expect_none(
-                block_on(storage.raw_get(ctx.clone(), "".to_string(), kv.0.to_vec())).unwrap(),
-            );
-        }
-    }
-
-    #[test]
-    fn test_raw_delete_range() {
-        test_raw_delete_range_impl::<APIV1>();
-        test_raw_delete_range_impl::<APIV1TTL>();
-        test_raw_delete_range_impl::<APIV2>();
-    }
-
-    fn test_raw_delete_range_impl<Api: APIVersion>() {
-        let storage = TestStorageBuilder::<_, _, Api>::new(DummyLockManager)
-            .build()
-            .unwrap();
-        let (tx, rx) = channel();
-        let ctx = Context {
-            api_version: Api::CLIENT_TAG,
-            ..Default::default()
-        };
-
-        let test_data = [
-            (b"r\0a", b"001"),
-            (b"r\0b", b"002"),
-            (b"r\0c", b"003"),
-            (b"r\0d", b"004"),
-            (b"r\0e", b"005"),
-        ];
-
-        // Write some key-value pairs to the db
-        for kv in &test_data {
-            storage
-                .raw_put(
-                    ctx.clone(),
-                    "".to_string(),
-                    kv.0.to_vec(),
-                    kv.1.to_vec(),
-                    0,
-                    expect_ok_callback(tx.clone(), 0),
-                )
-                .unwrap();
-            rx.recv().unwrap();
-=======
->>>>>>> 4cabf515
         }
 
         expect_value(
@@ -5151,7 +4988,6 @@
             test_raw_batch_delete_impl::<APIV1TTL>(for_cas);
             test_raw_batch_delete_impl::<APIV2>(for_cas);
         }
-<<<<<<< HEAD
     }
 
     fn run_raw_batch_delete<Api: APIVersion>(
@@ -5168,24 +5004,6 @@
         }
     }
 
-=======
-    }
-
-    fn run_raw_batch_delete<Api: APIVersion>(
-        for_cas: bool,
-        storage: &Storage<RocksEngine, DummyLockManager, Api>,
-        ctx: Context,
-        keys: Vec<Vec<u8>>,
-        cb: Callback<()>,
-    ) -> Result<()> {
-        if for_cas {
-            storage.raw_batch_delete_atomic(ctx, "".to_string(), keys, cb)
-        } else {
-            storage.raw_batch_delete(ctx, "".to_string(), keys, cb)
-        }
-    }
-
->>>>>>> 4cabf515
     fn test_raw_batch_delete_impl<Api: APIVersion>(for_cas: bool) {
         let storage = TestStorageBuilder::<_, _, Api>::new(DummyLockManager)
             .build()
