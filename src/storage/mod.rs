--- conflicted
+++ resolved
@@ -279,49 +279,10 @@
         })
     }
 
-<<<<<<< HEAD
     pub fn set_ts_provider(&mut self, ts_provider: Arc<dyn CausalTsProvider>) {
         self.ts_provider = Some(ts_provider)
     }
 
-    fn with_perf_context<Fn, T>(cmd: CommandKind, f: Fn) -> T
-    where
-        Fn: FnOnce() -> T,
-    {
-        thread_local! {
-            static GET: RefCell<Option<Box<dyn PerfContext>>> = RefCell::new(None);
-            static BATCH_GET: RefCell<Option<Box<dyn PerfContext>>> = RefCell::new(None);
-            static BATCH_GET_COMMAND: RefCell<Option<Box<dyn PerfContext>>> = RefCell::new(None);
-            static SCAN: RefCell<Option<Box<dyn PerfContext>>> = RefCell::new(None);
-            static SCAN_LOCK: RefCell<Option<Box<dyn PerfContext>>> = RefCell::new(None);
-        }
-        let tls_cell = match cmd {
-            CommandKind::get => &GET,
-            CommandKind::batch_get => &BATCH_GET,
-            CommandKind::batch_get_command => &BATCH_GET_COMMAND,
-            CommandKind::scan => &SCAN,
-            CommandKind::scan_lock => &SCAN_LOCK,
-            _ => return f(),
-        };
-        tls_cell.with(|c| {
-            let mut c = c.borrow_mut();
-            let perf_context = c.get_or_insert_with(|| {
-                Self::with_tls_engine(|engine| {
-                    Box::new(engine.kv_engine().get_perf_context(
-                        PerfLevel::Uninitialized,
-                        PerfContextKind::Storage(cmd.get_str()),
-                    ))
-                })
-            });
-            perf_context.start_observe();
-            let res = f();
-            perf_context.report_metrics(&[get_tls_tracker_token()]);
-            res
-        })
-    }
-
-=======
->>>>>>> a80152ce
     /// Get the underlying `Engine` of the `Storage`.
     pub fn get_engine(&self) -> E {
         self.engine.clone()
@@ -525,22 +486,20 @@
     }
 
     fn get_ts(&self) -> Result<Option<TimeStamp>> {
-        match &self.ts_provider {
-            None => {
+        self.ts_provider.as_ref().map_or_else(
+            || {
                 if F::TAG == ApiVersion::V2 {
-                    return Err(box_err!("ts_provider should not be none in apiv2"));
+                    Err(box_err!("ts_provider should not be none in apiv2"))
                 } else {
-                    return Ok(None);
+                    Ok(None)
                 }
             },
-            Some(provider) => {
-                let ret = provider.get_ts();
-                match ret {
-                    Ok(ts) => return Ok(Some(ts)),
-                    Err(_) => return Err(box_err!("fail to get ts")),
-                }
-            }
-        }
+            |provider| {
+                provider
+                    .get_ts()
+                    .map_or_else(|_| Err(box_err!("fail to get ts")), |ts| Ok(Some(ts)))
+            },
+        )
     }
 
     // TODO: refactor to use `Api` parameter.
