--- conflicted
+++ resolved
@@ -2,11 +2,7 @@
 
 // #[PerformanceCriticalPath]
 use super::encoded::RawEncodeSnapshot;
-<<<<<<< HEAD
 use super::raw_mvcc::RawMvccSnapshot;
-=======
-// use super::raw_mvcc::RawMvccSnapshot;
->>>>>>> 94722890
 
 use crate::storage::kv::Result;
 use crate::storage::kv::{Cursor, ScanMode, Snapshot};
@@ -26,12 +22,7 @@
 pub enum RawStore<S: Snapshot> {
     V1(RawStoreInner<S>),
     V1TTL(RawStoreInner<RawEncodeSnapshot<S, APIV1TTL>>),
-<<<<<<< HEAD
     V2(RawStoreInner<RawEncodeSnapshot<RawMvccSnapshot<S>, APIV2>>),
-=======
-    V2(RawStoreInner<RawEncodeSnapshot<S, APIV2>>),
-    // V2(RawStoreInner<RawEncodeSnapshot<RawMvccSnapshot<S>, APIV2>>),
->>>>>>> 94722890
 }
 
 impl<'a, S: Snapshot> RawStore<S> {
