--- conflicted
+++ resolved
@@ -9,11 +9,7 @@
 };
 
 use api_version::{dispatch_api_version, KvFormat};
-<<<<<<< HEAD
-use causal_ts::BatchTsoProvider;
-=======
 use causal_ts::CausalTs;
->>>>>>> 53ff9565
 use collections::{HashMap, HashSet};
 use concurrency_manager::ConcurrencyManager;
 use encryption_export::DataKeyManager;
@@ -158,11 +154,7 @@
     raft_client: RaftClient<AddressMap, RaftStoreBlackHole, RocksEngine>,
     concurrency_managers: HashMap<u64, ConcurrencyManager>,
     env: Arc<Environment>,
-<<<<<<< HEAD
-    pub causal_ts_providers: HashMap<u64, Arc<BatchTsoProvider<TestPdClient>>>,
-=======
     pub causal_ts_providers: HashMap<u64, Arc<CausalTs>>,
->>>>>>> 53ff9565
 }
 
 impl ServerCluster {
@@ -233,14 +225,7 @@
         self.concurrency_managers.get(&node_id).unwrap().clone()
     }
 
-<<<<<<< HEAD
-    pub fn get_causal_ts_provider(
-        &self,
-        node_id: u64,
-    ) -> Option<Arc<BatchTsoProvider<TestPdClient>>> {
-=======
     pub fn get_causal_ts_provider(&self, node_id: u64) -> Option<Arc<CausalTs>> {
->>>>>>> 53ff9565
         self.causal_ts_providers.get(&node_id).cloned()
     }
 
@@ -411,7 +396,7 @@
             cfg.quota.max_delay_duration,
             cfg.quota.enable_auto_tune,
         ));
-        let store = create_raft_storage::<_, _, _, F, _>(
+        let store = create_raft_storage::<_, _, _, F>(
             engine,
             &cfg.storage,
             storage_read_pool.handle(),
