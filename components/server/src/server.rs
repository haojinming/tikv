--- conflicted
+++ resolved
@@ -728,7 +728,7 @@
             storage_read_pools.handle()
         };
 
-        let storage = create_raft_storage::<_, _, _, F, _>(
+        let storage = create_raft_storage::<_, _, _, F>(
             engines.engine.clone(),
             &self.config.storage,
             storage_read_pool_handle,
@@ -832,20 +832,10 @@
             None
         };
 
-<<<<<<< HEAD
-        let check_leader_runner = CheckLeaderRunner::new(engines.store_meta.clone());
-=======
-        // Register causal observer for RawKV API V2
-        if let Some(provider) = self.causal_ts_provider.clone() {
-            let causal_ob = causal_ts::CausalObserver::new(provider);
-            causal_ob.register_to(self.coprocessor_host.as_mut().unwrap());
-        };
-
         let check_leader_runner = CheckLeaderRunner::new(
             engines.store_meta.clone(),
             self.coprocessor_host.clone().unwrap(),
         );
->>>>>>> 53ff9565
         let check_leader_scheduler = self
             .background_worker
             .start("check-leader", check_leader_runner);
