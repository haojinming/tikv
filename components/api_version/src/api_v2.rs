--- conflicted
+++ resolved
@@ -226,12 +226,7 @@
 // The validity is ensured by client & Storage interfaces.
 #[inline]
 fn is_valid_encoded_bytes(mut encoded_bytes: &[u8], with_ts: bool) -> bool {
-<<<<<<< HEAD
     bytes::decode_bytes(&mut encoded_bytes, false).is_ok()
-=======
-    ApiV2::parse_key_mode(encoded_bytes) == KeyMode::Raw
-        && bytes::decode_bytes(&mut encoded_bytes, false).is_ok()
->>>>>>> 222c5761
         && encoded_bytes.len() == number::U64_SIZE * (with_ts as usize)
 }
 
