// Copyright 2022 TiKV Project Authors. Licensed under Apache-2.0.

#![feature(map_first_last)] // For `BTreeMap::pop_first`.
#![feature(div_duration)]

#[macro_use]
extern crate tikv_util;

mod config;
pub use config::*;
mod errors;
pub use errors::*;
mod tso;
pub use tso::*;
mod metrics;
pub use metrics::*;
mod observer;
<<<<<<< HEAD
use async_trait::async_trait;
use futures::executor::block_on;
=======
use enum_dispatch::enum_dispatch;
>>>>>>> 53ff9565
pub use observer::*;
use txn_types::TimeStamp;

pub use crate::errors::Result;
/// Trait of causal timestamp provider.
<<<<<<< HEAD
#[async_trait]
=======
#[enum_dispatch]
>>>>>>> 53ff9565
pub trait CausalTsProvider: Send + Sync {
    /// Get a new timestamp.
    fn get_ts(&self) -> Result<TimeStamp> {
        block_on(self.async_get_ts())
    }

    /// Flush (cached) timestamps to keep causality on some events, such as
    /// "leader transfer".
    fn flush(&self) -> Result<()> {
        block_on(self.async_flush())
    }

<<<<<<< HEAD
    async fn async_get_ts(&self) -> Result<TimeStamp>;

    async fn async_flush(&self) -> Result<()>;
=======
#[enum_dispatch(CausalTsProvider)]
pub enum CausalTs {
    BatchTsoProvider(BatchTsoProvider<pd_client::RpcClient>),
    TestProvider(tests::TestProvider),
>>>>>>> 53ff9565
}

pub mod tests {
    use std::sync::{
        atomic::{AtomicU64, Ordering},
        Arc,
    };

    use super::*;

    /// for TEST purpose.
    #[derive(Clone)]
    pub struct TestProvider {
        ts: Arc<AtomicU64>,
    }

    impl Default for TestProvider {
        fn default() -> Self {
            Self {
                // Note that `ts` should not start from 0. See `ApiV2::encode_raw_key`.
                ts: Arc::new(AtomicU64::new(100)),
            }
        }
    }

    #[async_trait]
    impl CausalTsProvider for TestProvider {
        async fn async_get_ts(&self) -> Result<TimeStamp> {
            Ok(self.ts.fetch_add(1, Ordering::Relaxed).into())
        }

        // This is used for unit test. Add 100 from current.
        // Do not modify this value as several test cases depend on it.
        async fn async_flush(&self) -> Result<()> {
            self.ts.fetch_add(100, Ordering::Relaxed);
            Ok(())
        }
    }
}<|MERGE_RESOLUTION|>--- conflicted
+++ resolved
@@ -15,22 +15,17 @@
 mod metrics;
 pub use metrics::*;
 mod observer;
-<<<<<<< HEAD
 use async_trait::async_trait;
 use futures::executor::block_on;
-=======
 use enum_dispatch::enum_dispatch;
->>>>>>> 53ff9565
 pub use observer::*;
 use txn_types::TimeStamp;
 
 pub use crate::errors::Result;
+
 /// Trait of causal timestamp provider.
-<<<<<<< HEAD
 #[async_trait]
-=======
 #[enum_dispatch]
->>>>>>> 53ff9565
 pub trait CausalTsProvider: Send + Sync {
     /// Get a new timestamp.
     fn get_ts(&self) -> Result<TimeStamp> {
@@ -43,16 +38,15 @@
         block_on(self.async_flush())
     }
 
-<<<<<<< HEAD
     async fn async_get_ts(&self) -> Result<TimeStamp>;
 
     async fn async_flush(&self) -> Result<()>;
-=======
+}
+
 #[enum_dispatch(CausalTsProvider)]
 pub enum CausalTs {
     BatchTsoProvider(BatchTsoProvider<pd_client::RpcClient>),
     TestProvider(tests::TestProvider),
->>>>>>> 53ff9565
 }
 
 pub mod tests {
