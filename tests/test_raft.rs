use tikv::raft::*;
use tikv::raft::storage::MemStorage;
use std::sync::Arc;
use std::collections::HashMap;
use protobuf::{self, RepeatedField};
use std::ops::Deref;
use std::ops::DerefMut;
use std::panic;
use std::cmp;
<<<<<<< HEAD
use std::rc::Rc;
use std::cell::RefCell;
use tikv::proto::raftpb::{Entry, Message, MessageType, HardState, Snapshot, ConfState, EntryType, ConfChange, ConfChangeType};
=======
use tikv::proto::raftpb::{Entry, Message, MessageType, HardState, Snapshot};
>>>>>>> e3b520a9
use rand;

fn ltoa(raft_log: &RaftLog<MemStorage>) -> String {
    let mut s = format!("committed: {}\n", raft_log.committed);
    s = s + &format!("applied: {}\n", raft_log.applied);
    for (i, e) in raft_log.all_entries().iter().enumerate() {
        s = s + &format!("#{}: {:?}\n", i, e);
    }
    s
}

fn new_storage() -> Arc<MemStorage> {
    Arc::new(MemStorage::new())
}

fn new_progress(state: ProgressState,
                matched: u64,
                next_idx: u64,
                pending_snapshot: u64,
                ins_size: usize)
                -> Progress {
    Progress {
        state: state,
        matched: matched,
        next_idx: next_idx,
        pending_snapshot: pending_snapshot,
        ins: Inflights::new(ins_size),
        ..Default::default()
    }
}

fn new_test_raft(id: u64,
                 peers: Vec<u64>,
                 election: usize,
                 heartbeat: usize,
                 storage: Arc<MemStorage>)
                 -> Interface {
    Interface::new(Raft::new(&Config {
        id: id,
        peers: peers,
        election_tick: election,
        heartbeat_tick: heartbeat,
        storage: storage,
        max_size_per_msg: NO_LIMIT,
        max_inflight_msgs: 256,
        ..Default::default()
    }))
}

fn read_messages<T: Storage + Default>(raft: &mut Raft<T>) -> Vec<Message> {
    raft.msgs.drain(..).collect()
}

fn ents(terms: Vec<u64>) -> Interface {
    let store = MemStorage::new();
    for (i, term) in terms.iter().enumerate() {
        let mut e = Entry::new();
        e.set_index(i as u64 + 1);
        e.set_term(*term);
        store.wl().append(&[e]).expect("");
    }
    let mut raft = new_test_raft(1, vec![], 5, 1, Arc::new(store));
    raft.reset(0);
    raft
}

fn next_ents(r: &mut Raft<MemStorage>, s: &MemStorage) -> Vec<Entry> {
    s.wl().append(&r.raft_log.unstable_entries().unwrap_or(&vec![])).expect("");
    let (last_idx, last_term) = (r.raft_log.last_index(), r.raft_log.last_term());
    r.raft_log.stable_to(last_idx, last_term);
    let ents = r.raft_log.next_entries();
    let committed = r.raft_log.committed;
    r.raft_log.applied_to(committed);
    ents.unwrap_or(vec![])
}

#[derive(Default, Debug, PartialEq, Eq, Hash)]
struct Connem {
    from: u64,
    to: u64,
}

/// Compare to upstream, we use struct instead of trait here.
/// Because to be able to cast Interface later, we have to make
/// Raft derive Any, which will require a lot of dependencies to derive Any.
/// That's not worthy for just testing purpose.
struct Interface {
    raft: Option<Raft<MemStorage>>,
}

impl Interface {
    fn new(r: Raft<MemStorage>) -> Interface {
        Interface { raft: Some(r) }
    }

    fn step(&mut self, m: Message) -> Result<()> {
        match self.raft {
            Some(_) => Raft::step(self, m),
            None => Ok(()),
        }
    }

    fn read_messages(&mut self) -> Vec<Message> {
        match self.raft {
            Some(_) => self.msgs.drain(..).collect(),
            None => vec![],
        }
    }

    fn initial(&mut self, id: u64, ids: &Vec<u64>) {
        if self.raft.is_some() {
            self.id = id;
            self.prs = HashMap::with_capacity(ids.len());
            for id in ids {
                self.prs.insert(*id, Progress { ..Default::default() });
            }
            self.reset(0);
        }
    }
}

impl Deref for Interface {
    type Target = Raft<MemStorage>;
    fn deref(&self) -> &Raft<MemStorage> {
        self.raft.as_ref().unwrap()
    }
}

impl DerefMut for Interface {
    fn deref_mut(&mut self) -> &mut Raft<MemStorage> {
        self.raft.as_mut().unwrap()
    }
}

const NOP_STEPPER: Option<Interface> = Some(Interface { raft: None });

const SOME_DATA: Option<&'static str> = Some("somedata");

fn new_message(from: u64, to: u64, t: MessageType, n: usize) -> Message {
    let mut m = Message::new();
    m.set_from(from);
    m.set_to(to);
    m.set_msg_type(t);
    if n > 0 {
        let mut ents = Vec::with_capacity(n);
        for _ in 0..n {
            ents.push(new_entry(0, 0, SOME_DATA));
        }
        m.set_entries(RepeatedField::from_vec(ents));
    }
    m
}

fn empty_entry(term: u64, index: u64) -> Entry {
    new_entry(term, index, None)
}

fn new_entry(term: u64, index: u64, data: Option<&str>) -> Entry {
    let mut e = Entry::new();
    e.set_index(index);
    e.set_term(term);
    if let Some(d) = data {
        e.set_data(d.as_bytes().to_vec());
    }
    e
}

fn new_raft_log(ents: Vec<Entry>, offset: u64, committed: u64) -> RaftLog<MemStorage> {
    let store = MemStorage::new();
    store.wl().append(&ents).expect("");
    RaftLog {
        store: Arc::new(store),
        unstable: Unstable { offset: offset, ..Default::default() },
        committed: committed,
        ..Default::default()
    }
}

fn new_snapshot(index: u64, term: u64, nodes: Vec<u64>) -> Snapshot {
    let mut s = Snapshot::new();
    s.mut_metadata().set_index(index);
    s.mut_metadata().set_term(term);
    s.mut_metadata().mut_conf_state().set_nodes(nodes);
    s
}

#[derive(Default)]
struct Network {
    peers: HashMap<u64, Interface>,
    storage: HashMap<u64, Arc<MemStorage>>,
    dropm: HashMap<Connem, f64>,
    ignorem: HashMap<MessageType, bool>,
}

impl Network {
    // initializes a network from peers.
    // A nil node will be replaced with a new *stateMachine.
    // A *stateMachine will get its k, id.
    // When using stateMachine, the address list is always [1, n].
    fn new(peers: Vec<Option<Interface>>) -> Network {
        let size = peers.len();
        let peer_addrs: Vec<u64> = (1..size as u64 + 1).collect();
        let mut nstorage: HashMap<u64, Arc<MemStorage>> = HashMap::new();
        let mut npeers: HashMap<u64, Interface> = HashMap::new();
        let mut peers = peers;
        for (p, id) in peers.drain(..).zip(peer_addrs.clone()) {
            match p {
                None => {
                    nstorage.insert(id, new_storage());
                    let r = new_test_raft(id, peer_addrs.clone(), 10, 1, nstorage[&id].clone());
                    npeers.insert(id, r);
                }
                Some(p) => {
                    let mut p = p;
                    p.initial(id, &peer_addrs);
                    npeers.insert(id, p);
                }
            }
        }
        Network {
            peers: npeers,
            storage: nstorage,
            ..Default::default()
        }
    }

    fn ignore(&mut self, t: MessageType) {
        self.ignorem.insert(t, true);
    }

    fn filter(&self, msgs: Vec<Message>) -> Vec<Message> {
        let mut msgs = msgs;
        let msgs: Vec<Message> =
            msgs.drain(..)
                .filter(|m| {
                    if self.ignorem.get(&m.get_msg_type()).map(|x| *x).unwrap_or(false) {
                        return false;
                    }
                    // hups never go over the network, so don't drop them but panic
                    assert!(m.get_msg_type() != MessageType::MsgHup, "unexpected msgHup");
                    let perc = self.dropm
                                   .get(&Connem {
                                       from: m.get_from(),
                                       to: m.get_to(),
                                   })
                                   .map(|x| *x)
                                   .unwrap_or(0f64);
                    rand::random::<f64>() >= perc
                })
                .collect();
        msgs
    }

    fn send(&mut self, msgs: Vec<Message>) {
        let mut msgs = msgs;
        while msgs.len() > 0 {
            let mut new_msgs = vec![];
            for m in msgs.drain(..) {
                let resp = {
                    let p = self.peers.get_mut(&m.get_to()).unwrap();
                    p.step(m).expect("");
                    p.read_messages()
                };
                new_msgs.append(&mut self.filter(resp));
            }
            msgs.append(&mut new_msgs);
        }
    }

    fn drop(&mut self, from: u64, to: u64, perc: f64) {
        self.dropm.insert(Connem {
                              from: from,
                              to: to,
                          },
                          perc);
    }

    fn cut(&mut self, one: u64, other: u64) {
        self.drop(one, other, 1f64);
        self.drop(other, one, 1f64);
    }

    fn isolate(&mut self, id: u64) {
        for i in 0..self.peers.len() as u64 {
            let nid = i + 1;
            if nid != id {
                self.drop(id, nid, 1.0);
                self.drop(nid, id, 1.0);
            }
        }
    }

    fn recover(&mut self) {
        self.dropm = HashMap::new();
        self.ignorem = HashMap::new();
    }
}

#[test]
fn test_progress_become_probe() {
    let matched = 1u64;
    let mut tests = vec![
        (new_progress(ProgressState::Replicate, matched, 5, 0, 256), 2),
        // snapshot finish
        (new_progress(ProgressState::Snapshot, matched, 5, 10, 256), 11),
        // snapshot failure
        (new_progress(ProgressState::Snapshot, matched, 5, 0, 256), 2),
    ];
    for (i, &mut (ref mut p, wnext)) in tests.iter_mut().enumerate() {
        p.become_probe();
        if p.state != ProgressState::Probe {
            panic!("#{}: state = {:?}, want {:?}",
                   i,
                   p.state,
                   ProgressState::Probe);
        }
        if p.matched != matched {
            panic!("#{}: match = {:?}, want {:?}", i, p.matched, matched);
        }
        if p.next_idx != wnext {
            panic!("#{}: next = {}, want {}", i, p.next_idx, wnext);
        }
    }
}

#[test]
fn test_progress_become_replicate() {
    let mut p = new_progress(ProgressState::Probe, 1, 5, 0, 256);
    p.become_replicate();

    assert_eq!(p.state, ProgressState::Replicate);
    assert_eq!(p.matched, 1);
    assert_eq!(p.matched + 1, p.next_idx);
}

#[test]
fn test_progress_become_snapshot() {
    let mut p = new_progress(ProgressState::Probe, 1, 5, 0, 256);
    p.become_snapshot(10);
    assert_eq!(p.state, ProgressState::Snapshot);
    assert_eq!(p.matched, 1);
    assert_eq!(p.pending_snapshot, 10);
}

#[test]
fn test_progress_update() {
    let (prev_m, prev_n) = (3u64, 5u64);
    let tests = vec![
        (prev_m - 1, prev_m, prev_n, false),
        (prev_m, prev_m, prev_n, false),
        (prev_m + 1, prev_m + 1, prev_n, true),
        (prev_m + 2, prev_m + 2, prev_n + 1, true),
    ];
    for (i, &(update, wm, wn, wok)) in tests.iter().enumerate() {
        let mut p = Progress {
            matched: prev_m,
            next_idx: prev_n,
            ..Default::default()
        };
        let ok = p.maybe_update(update);
        if ok != wok {
            panic!("#{}: ok= {}, want {}", i, ok, wok);
        }
        if p.matched != wm {
            panic!("#{}: match= {}, want {}", i, p.matched, wm);
        }
        if p.next_idx != wn {
            panic!("#{}: next= {}, want {}", i, p.next_idx, wn);
        }
    }
}

#[test]
fn test_progress_maybe_decr() {
    let tests = vec![
        // state replicate and rejected is not greater than match
        (ProgressState::Replicate, 5, 10, 5, 5, false, 10),
        // state replicate and rejected is not greater than match
        (ProgressState::Replicate, 5, 10, 4, 4, false, 10),
        // state replicate and rejected is greater than match
        // directly decrease to match+1
        (ProgressState::Replicate, 5, 10, 9, 9, true, 6),
        // next-1 != rejected is always false
        (ProgressState::Probe, 0, 0, 0, 0, false, 0),
        // next-1 != rejected is always false
        (ProgressState::Probe, 0, 10, 5, 5, false, 10),
        // next>1 = decremented by 1
        (ProgressState::Probe, 0, 10, 9, 9, true, 9),
        // next>1 = decremented by 1
        (ProgressState::Probe, 0, 2, 1, 1, true, 1),
        // next<=1 = reset to 1
        (ProgressState::Probe, 0, 1, 0, 0, true, 1),
        // decrease to min(rejected, last+1)
        (ProgressState::Probe, 0, 10, 9, 2, true, 3),
        // rejected < 1, reset to 1
        (ProgressState::Probe, 0, 10, 9, 0, true, 1),
    ];
    for (i, &(state, m, n, rejected, last, w, wn)) in tests.iter().enumerate() {
        let mut p = new_progress(state, m, n, 0, 0);
        if p.maybe_decr_to(rejected, last) != w {
            panic!("#{}: maybeDecrTo= {}, want {}", i, !w, w);
        }
        if p.matched != m {
            panic!("#{}: match= {}, want {}", i, p.matched, m);
        }
        if p.next_idx != wn {
            panic!("#{}: next= {}, want {}", i, p.next_idx, wn);
        }
    }
}

#[test]
fn test_progress_is_paused() {
    let tests = vec![
        (ProgressState::Probe, false, false),
        (ProgressState::Probe, true, true),
        (ProgressState::Replicate, false, false),
        (ProgressState::Replicate, true, false),
        (ProgressState::Snapshot, false, true),
        (ProgressState::Snapshot, true, true),
    ];
    for (i, &(state, paused, w)) in tests.iter().enumerate() {
        let p = Progress {
            state: state,
            paused: paused,
            ins: Inflights::new(256),
            ..Default::default()
        };
        if p.is_paused() != w {
            panic!("#{}: shouldwait = {}, want {}", i, p.is_paused(), w)
        }
    }
}

// test_progress_resume ensures that progress.maybeUpdate and progress.maybeDecrTo
// will reset progress.paused.
#[test]
fn test_progress_resume() {
    let mut p = Progress {
        next_idx: 2,
        paused: true,
        ..Default::default()
    };
    p.maybe_decr_to(1, 1);
    assert!(!p.paused, "paused= true, want false");
    p.paused = true;
    p.maybe_update(2);
    assert!(!p.paused, "paused= true, want false");
}

// test_progress_resume_by_heartbeat ensures raft.heartbeat reset progress.paused by heartbeat.
#[test]
fn test_progress_resume_by_heartbeat() {
    let mut raft = new_test_raft(1, vec![1, 2], 5, 1, new_storage());
    raft.become_candidate();
    raft.become_leader();
    raft.prs.get_mut(&2).unwrap().paused = true;
    let mut m = Message::new();
    m.set_from(1);
    m.set_to(1);
    m.set_msg_type(MessageType::MsgBeat);
    raft.step(m).expect("");
    assert!(!raft.prs[&2].paused, "paused = true, want false");
}

#[test]
fn test_progress_paused() {
    let mut raft = new_test_raft(1, vec![1, 2], 5, 1, new_storage());
    raft.become_candidate();
    raft.become_leader();
    let mut m = Message::new();
    m.set_from(1);
    m.set_to(1);
    m.set_msg_type(MessageType::MsgPropose);
    let mut e = Entry::new();
    e.set_data("some_data".as_bytes().to_vec());
    m.set_entries(RepeatedField::from_vec(vec![e]));
    raft.step(m.clone()).expect("");
    raft.step(m.clone()).expect("");
    raft.step(m.clone()).expect("");
    let ms = read_messages(&mut raft);
    assert_eq!(ms.len(), 1);
}

#[test]
fn test_leader_election() {
    let mut tests = vec![
        (Network::new(vec![None, None, None]), StateRole::Leader),
        (Network::new(vec![None, None, NOP_STEPPER]), StateRole::Leader),
        (Network::new(vec![None, NOP_STEPPER, NOP_STEPPER]), StateRole::Candidate),
        (Network::new(vec![None, NOP_STEPPER, NOP_STEPPER, None]), StateRole::Candidate),
        (Network::new(vec![None, NOP_STEPPER, NOP_STEPPER, None, None]), StateRole::Leader),
        
        // three logs further along than 0
        (Network::new(vec![None, Some(ents(vec![1])), Some(ents(vec![2])), Some(ents(vec![1, 3])), None]), StateRole::Follower),
        
        // logs converge
        (Network::new(vec![Some(ents(vec![1])), None, Some(ents(vec![2])), Some(ents(vec![1])), None]), StateRole::Leader),
    ];

    for (i, &mut (ref mut network, state)) in tests.iter_mut().enumerate() {
        let mut m = Message::new();
        m.set_from(1);
        m.set_to(1);
        m.set_msg_type(MessageType::MsgHup);
        network.send(vec![m]);
        let raft = network.peers.get(&1).unwrap();
        if raft.state != state {
            panic!("#{}: state = {:?}, want {:?}", i, raft.state, state);
        }
        if raft.term != 1 {
            panic!("#{}: term = {}, want {}", i, raft.term, 1)
        }
    }
}

#[test]
fn test_log_replicatioin() {
    let mut tests = vec![
        (Network::new(vec![None, None, None]), vec![new_message(1, 1, MessageType::MsgPropose, 1)], 2),
        (Network::new(vec![None, None, None]), vec![new_message(1, 1, MessageType::MsgPropose, 1), new_message(1, 2, MessageType::MsgHup, 0), new_message(1, 2, MessageType::MsgPropose, 1)], 4),
    ];

    for (i, &mut (ref mut network, ref msgs, wcommitted)) in tests.iter_mut().enumerate() {
        network.send(vec![new_message(1, 1, MessageType::MsgHup, 0)]);
        for m in msgs {
            network.send(vec![m.clone()]);
        }

        for (j, x) in network.peers.iter_mut() {
            if x.raft_log.committed != wcommitted {
                panic!("#{}.{}: committed = {}, want {}",
                       i,
                       j,
                       x.raft_log.committed,
                       wcommitted);
            }

            let mut ents = next_ents(x, &network.storage[j]);
            let ents: Vec<Entry> = ents.drain(..).filter(|e| e.has_data()).collect();
            for (k, m) in msgs.iter()
                              .filter(|m| m.get_msg_type() == MessageType::MsgPropose)
                              .enumerate() {
                if ents[k].get_data() != m.get_entries()[0].get_data() {
                    panic!("#{}.{}: data = {:?}, want {:?}",
                           i,
                           j,
                           ents[k].get_data(),
                           m.get_entries()[0].get_data());
                }
            }
        }
    }
}

#[test]
fn test_single_node_commit() {
    let mut tt = Network::new(vec![None]);
    tt.send(vec![new_message(1, 1, MessageType::MsgHup, 0)]);
    tt.send(vec![new_message(1, 1, MessageType::MsgPropose, 1)]);
    tt.send(vec![new_message(1, 1, MessageType::MsgPropose, 1)]);

    assert_eq!(tt.peers[&1].raft_log.committed, 3);
}

// test_cannot_commit_without_new_term_entry tests the entries cannot be committed
// when leader changes, no new proposal comes in and ChangeTerm proposal is
// filtered.
#[test]
fn test_cannot_commit_without_new_term_entry() {
    let mut tt = Network::new(vec![None, None, None, None, None]);
    tt.send(vec![new_message(1, 1, MessageType::MsgHup, 0)]);

    // 0 cannot reach 2, 3, 4
    tt.cut(1, 3);
    tt.cut(1, 4);
    tt.cut(1, 5);

    tt.send(vec![new_message(1, 1, MessageType::MsgPropose, 1)]);
    tt.send(vec![new_message(1, 1, MessageType::MsgPropose, 1)]);

    assert_eq!(tt.peers[&1].raft_log.committed, 1);

    // network recovery
    tt.recover();
    // avoid committing ChangeTerm proposal
    tt.ignore(MessageType::MsgAppend);

    // elect 2 as the new leader with term 2
    tt.send(vec![new_message(2, 2, MessageType::MsgHup, 0)]);

    // no log entries from previous term should be committed
    assert_eq!(tt.peers[&2].raft_log.committed, 1);

    tt.recover();
    // send heartbeat; reset wait
    tt.send(vec![new_message(2, 2, MessageType::MsgBeat, 0)]);
    // append an entry at current term
    tt.send(vec![new_message(2, 2, MessageType::MsgPropose, 1)]);
    // expect the committed to be advanced
    assert_eq!(tt.peers[&2].raft_log.committed, 5);
}

// test_commit_without_new_term_entry tests the entries could be committed
// when leader changes, no new proposal comes in.
#[test]
fn test_commit_without_new_term_entry() {
    let mut tt = Network::new(vec![None, None, None, None, None]);
    tt.send(vec![new_message(1, 1, MessageType::MsgHup, 0)]);

    // 0 cannot reach 2, 3, 4
    tt.cut(1, 3);
    tt.cut(1, 4);
    tt.cut(1, 5);

    tt.send(vec![new_message(1, 1, MessageType::MsgPropose, 1)]);
    tt.send(vec![new_message(1, 1, MessageType::MsgPropose, 1)]);

    assert_eq!(tt.peers[&1].raft_log.committed, 1);

    // network recovery
    tt.recover();

    // elect 1 as the new leader with term 2
    // after append a ChangeTerm entry from the current term, all entries
    // should be committed
    tt.send(vec![new_message(2, 2, MessageType::MsgHup, 0)]);

    assert_eq!(tt.peers[&1].raft_log.committed, 4);
}

#[test]
fn test_dueling_candidates() {
    let a = new_test_raft(1, vec![1, 2, 3], 10, 1, new_storage());
    let b = new_test_raft(2, vec![1, 2, 3], 10, 1, new_storage());
    let c = new_test_raft(3, vec![1, 2, 3], 10, 1, new_storage());

    let mut nt = Network::new(vec![Some(a), Some(b), Some(c)]);
    nt.cut(1, 3);

    nt.send(vec![new_message(1, 1, MessageType::MsgHup, 0)]);
    nt.send(vec![new_message(3, 3, MessageType::MsgHup, 0)]);

    nt.recover();
    nt.send(vec![new_message(3, 3, MessageType::MsgHup, 0)]);

    let wlog = new_raft_log(vec![new_entry(1, 1, None)], 2, 1);
    let wlog2 = RaftLog::new(new_storage());
    let tests = vec![
        (StateRole::Follower, 2, &wlog),
        (StateRole::Follower, 2, &wlog),
        (StateRole::Follower, 2, &wlog2),
    ];

    for (i, &(state, term, raft_log)) in tests.iter().enumerate() {
        let id = i as u64 + 1;
        if nt.peers[&id].state != state {
            panic!("#{}: state = {:?}, want {:?}",
                   i,
                   nt.peers[&id].state,
                   state);
        }
        if nt.peers[&id].term != term {
            panic!("#{}: term = {}, want {}", i, nt.peers[&id].term, term);
        }
        let base = ltoa(raft_log);
        let l = ltoa(&nt.peers[&(1 + i as u64)].raft_log);
        if base != l {
            panic!("#{}: raft_log:\n {}, want:\n {}", i, l, base);
        }
    }
}

#[test]
fn test_candidate_concede() {
    let mut tt = Network::new(vec![None, None, None]);
    tt.isolate(1);

    tt.send(vec![new_message(1, 1, MessageType::MsgHup, 0)]);
    tt.send(vec![new_message(3, 3, MessageType::MsgHup, 0)]);

    // heal the partition
    tt.recover();
    // send heartbeat; reset wait
    tt.send(vec![new_message(3, 3, MessageType::MsgBeat, 0)]);

    // send a proposal to 3 to flush out a MsgAppend to 1
    let data = "force follower";
    let mut m = new_message(3, 3, MessageType::MsgPropose, 0);
    m.set_entries(RepeatedField::from_vec(vec![new_entry(0, 0, Some(data))]));
    tt.send(vec![m]);
    // send heartbeat; flush out commit
    tt.send(vec![new_message(3, 3, MessageType::MsgBeat, 0)]);

    assert_eq!(tt.peers[&1].state, StateRole::Follower);
    assert_eq!(tt.peers[&1].term, 1);

    let ents = vec![new_entry(1, 1, None), new_entry(1, 2, Some(data))];
    let want_log = ltoa(&new_raft_log(ents, 3, 2));
    for (id, p) in tt.peers.iter() {
        let l = ltoa(&p.raft_log);
        if l != want_log {
            panic!("#{}: raft_log: {}, want: {}", id, l, want_log);
        }
    }
}

#[test]
fn test_single_node_candidate() {
    let mut tt = Network::new(vec![None]);
    tt.send(vec![new_message(1, 1, MessageType::MsgHup, 0)]);

    assert_eq!(tt.peers[&1].state, StateRole::Leader);
}

#[test]
fn test_old_messages() {
    let mut tt = Network::new(vec![None, None, None]);
    // make 0 leader @ term 3
    tt.send(vec![new_message(1, 1, MessageType::MsgHup, 0)]);
    tt.send(vec![new_message(2, 2, MessageType::MsgHup, 0)]);
    tt.send(vec![new_message(1, 1, MessageType::MsgHup, 0)]);
    // pretend we're an old leader trying to make progress; this entry is expected to be ignored.
    let mut m = new_message(2, 1, MessageType::MsgAppend, 0);
    m.set_term(2);
    m.set_entries(RepeatedField::from_vec(vec![new_entry(2, 3, None)]));
    tt.send(vec![m]);
    // commit a new entry
    tt.send(vec![new_message(1, 1, MessageType::MsgPropose, 1)]);

    let ents = vec![new_entry(1, 1, None),
                    new_entry(2, 2, None),
                    new_entry(3, 3, None),
                    new_entry(3, 4, SOME_DATA)];
    let ilog = new_raft_log(ents, 5, 4);
    let base = ltoa(&ilog);
    for (id, p) in tt.peers.iter() {
        let l = ltoa(&p.raft_log);
        if l != base {
            panic!("#{}: raft_log: {}, want: {}", id, l, base);
        }
    }
}

// TestOldMessagesReply - optimization - reply with new term.

#[test]
fn test_proposal() {
    let mut tests = vec![
        (Network::new(vec![None, None, None]), true),
        (Network::new(vec![None, None, NOP_STEPPER]), true),
        (Network::new(vec![None, NOP_STEPPER, NOP_STEPPER]), false),
        (Network::new(vec![None, NOP_STEPPER, NOP_STEPPER, None]), false),
        (Network::new(vec![None, NOP_STEPPER, NOP_STEPPER, None, None]), true),
    ];

    for (j, (network, success)) in tests.drain(..).enumerate() {
        let mut nw = network;
        let send = |nw: &mut Network, m| {
            let mut network_wrapper = panic::AssertRecoverSafe::new(nw);
            let res = panic::recover(move || network_wrapper.send(vec![m]));
            assert!(res.is_ok() || !success);
        };

        // promote 0 the leader
        send(&mut nw, new_message(1, 1, MessageType::MsgHup, 0));
        send(&mut nw, new_message(1, 1, MessageType::MsgPropose, 1));

        let want_log = if success {
            new_raft_log(vec![new_entry(1, 1, None), new_entry(1, 2, SOME_DATA)],
                         3,
                         2)
        } else {
            RaftLog::new(new_storage())
        };
        let base = ltoa(&want_log);
        for (id, p) in nw.peers.iter() {
            if p.raft.is_some() {
                let l = ltoa(&p.raft_log);
                if l != base {
                    panic!("#{}: raft_log: {}, want {}", id, l, base);
                }
            }
        }
        if nw.peers[&1].term != 1 {
            panic!("#{}: term = {}, want: {}", j, nw.peers[&1].term, 1);
        }
    }
}

#[test]
fn test_proposal_by_proxy() {
    let mut tests = vec![
        Network::new(vec![None, None, None]),
        Network::new(vec![None, None, NOP_STEPPER]),
    ];
    for (j, tt) in tests.iter_mut().enumerate() {
        // promote 0 the leader
        tt.send(vec![new_message(1, 1, MessageType::MsgHup, 0)]);

        // propose via follower
        tt.send(vec![new_message(2, 2, MessageType::MsgPropose, 1)]);

        let want_log = new_raft_log(vec![new_entry(1, 1, None), new_entry(1, 2, SOME_DATA)],
                                    3,
                                    2);
        let base = ltoa(&want_log);
        for (id, p) in tt.peers.iter() {
            if p.raft.is_none() {
                continue;
            }
            let l = ltoa(&p.raft_log);
            if l != base {
                panic!("#{}: raft_log: {}, want: {}", id, l, base);
            }
        }
        if tt.peers[&1].term != 1 {
            panic!("#{}: term = {}, want {}", j, tt.peers[&1].term, 1);
        }
    }
}

#[test]
fn test_commit() {
    let mut tests = vec![
        // single
        (vec![1u64], vec![empty_entry(1, 1)], 1u64, 1u64),
        (vec![1], vec![empty_entry(1, 1)], 2, 0),
        (vec![2], vec![empty_entry(1, 1), empty_entry(2, 2)], 2, 2),
        (vec![1], vec![empty_entry(2, 1)], 2, 1),
        
        // odd
        (vec![2, 1, 1], vec![empty_entry(1, 1), empty_entry(2, 2)], 1, 1),
        (vec![2, 1, 1], vec![empty_entry(1, 1), empty_entry(1, 2)], 2, 0),
        (vec![2, 1, 2], vec![empty_entry(1, 1), empty_entry(2, 2)], 2, 2),
        (vec![2, 1, 2], vec![empty_entry(1, 1), empty_entry(1, 2)], 2, 0),
        
        // even
        (vec![2, 1, 1, 1], vec![empty_entry(1, 1), empty_entry(2, 2)], 1, 1),
        (vec![2, 1, 1, 1], vec![empty_entry(1, 1), empty_entry(1, 2)], 2, 0),
        (vec![2, 1, 1, 2], vec![empty_entry(1, 1), empty_entry(2, 2)], 1, 1),
        (vec![2, 1, 1, 2], vec![empty_entry(1, 1), empty_entry(1, 2)], 2, 0),
        (vec![2, 1, 2, 2], vec![empty_entry(1, 1), empty_entry(2, 2)], 2, 2),
        (vec![2, 1, 2, 2], vec![empty_entry(1, 1), empty_entry(1, 2)], 2, 0),
    ];

    for (i, (matches, logs, sm_term, w)) in tests.drain(..).enumerate() {
        let store = MemStorage::new();
        store.wl().append(&logs).expect("");
        let mut hs = HardState::new();
        hs.set_term(sm_term);
        store.wl().set_hardstate(hs);

        let mut sm = new_test_raft(1, vec![1], 5, 1, Arc::new(store));
        for (j, &v) in matches.iter().enumerate() {
            sm.set_progress(j as u64 + 1, v, v + 1);
        }
        sm.maybe_commit();
        if sm.raft_log.committed != w {
            panic!("#{}: committed = {}, want {}", i, sm.raft_log.committed, w);
        }
    }
}

#[test]
fn test_is_election_timeout() {
    let tests = vec![
        (5, 0f64, false),
        (13, 0.3, true),
        (15, 0.5, true),
        (18, 0.8, true),
        (20, 1.0, false),
    ];

    for (i, &(elapse, wprobability, round)) in tests.iter().enumerate() {
        let mut sm = new_test_raft(1, vec![1], 10, 1, new_storage());
        sm.election_elapsed = elapse;
        let mut c = 0;
        for _ in 0..10000 {
            if sm.is_election_timeout() {
                c += 1;
            }
        }
        let mut got = c as f64 / 10000.0;
        if round {
            got = (got * 10.0 + 0.5).floor() / 10.0;
        }
        if got != wprobability {
            panic!("#{}: possibility = {}, want {}", i, got, wprobability);
        }
    }
}

// ensure that the Step function ignores the message from old term and does not pass it to the
// actual stepX function.
#[test]
fn test_step_ignore_old_term_msg() {
    let mut sm = new_test_raft(1, vec![1], 10, 1, new_storage());
    sm.skip_step = Some(Box::new(move || {
        panic!("step function should not be called.");
    }));
    sm.term = 2;
    let mut m = new_message(0, 0, MessageType::MsgAppend, 0);
    m.set_term(1);
    sm.step(m).expect("");
}

// TestHandleMsgApp ensures:
// 1. Reply false if log doesn’t contain an entry at prevLogIndex whose term matches prevLogTerm.
// 2. If an existing entry conflicts with a new one (same index but different terms),
//    delete the existing entry and all that follow it; append any new entries not already in the log.
// 3. If leaderCommit > commitIndex, set commitIndex = min(leaderCommit, index of last new entry).
#[test]
fn test_handle_msg_append() {
    let nm = |term, log_term, index, commit, ents: Option<Vec<(u64, u64)>>| {
        let mut m = Message::new();
        m.set_msg_type(MessageType::MsgAppend);
        m.set_term(term);
        m.set_log_term(log_term);
        m.set_index(index);
        m.set_commit(commit);
        if let Some(ets) = ents {
            m.set_entries(RepeatedField::from_vec(ets.iter()
                                                     .map(|&(i, t)| new_entry(t, i, None))
                                                     .collect()));
        }
        m
    };
    let mut tests = vec![
        // Ensure 1
        (nm(2, 3, 2, 3, None), 2, 0, true), // previous log mismatch
        (nm(2, 3, 3, 3, None), 2, 0, true), // previous log non-exist
        
        // Ensure 2
        (nm(2, 1, 1, 1, None), 2, 1, false),
        (nm(2, 0, 0, 1, Some(vec![(1, 2)])), 1, 1, false),
        (nm(2, 2, 2, 3, Some(vec![(3, 2), (4, 2)])), 4, 3, false),
        (nm(2, 2, 2, 4, Some(vec![(3, 2)])), 3, 3, false),
        (nm(2, 1, 1, 4, Some(vec![(2, 2)])), 2, 2, false),
        
        // Ensure 3
        (nm(1, 1, 1, 3, None), 2, 1, false), // match entry 1, commit up to last new entry 1
        (nm(1, 1, 1, 3, Some(vec![(2, 2)])), 2, 2, false), // match entry 1, commit up to last new entry 2
        (nm(2, 2, 2, 3, None), 2, 2, false), // match entry 2, commit up to last new entry 2
        (nm(2, 2, 2, 4, None), 2, 2, false), // commit up to log.last()
    ];

    for (j, (m, w_index, w_commit, w_reject)) in tests.drain(..).enumerate() {
        let store = new_storage();
        store.wl().append(&[new_entry(1, 1, None), new_entry(2, 2, None)]).expect("");
        let mut sm = new_test_raft(1, vec![1], 10, 1, store);
        sm.become_follower(2, INVALID_ID);

        sm.handle_append_entries(m);
        if sm.raft_log.last_index() != w_index {
            panic!("#{}: last_index = {}, want {}",
                   j,
                   sm.raft_log.last_index(),
                   w_index);
        }
        if sm.raft_log.committed != w_commit {
            panic!("#{}: committed = {}, want {}",
                   j,
                   sm.raft_log.committed,
                   w_commit);
        }
        let m = sm.read_messages();
        if m.len() != 1 {
            panic!("#{}: msg count = {}, want 1", j, m.len());
        }
        if m[0].get_reject() != w_reject {
            panic!("#{}: reject = {}, want {}", j, m[0].get_reject(), w_reject);
        }
    }
}

// TestHandleHeartbeat ensures that the follower commits to the commit in the message.
#[test]
fn test_handle_heartbeat() {
    let commit = 2u64;
    let nw = |f, to, term, commit| {
        let mut m = new_message(f, to, MessageType::MsgAppend, 0);
        m.set_term(term);
        m.set_commit(commit);
        m
    };
    let mut tests = vec![
        (nw(2, 1, 2, commit + 1), commit + 1),
        (nw(2, 1, 2, commit - 1), commit), // do not decrease commit
    ];
    for (i, (m, w_commit)) in tests.drain(..).enumerate() {
        let store = new_storage();
        store.wl()
             .append(&[new_entry(1, 1, None), new_entry(2, 2, None), new_entry(3, 3, None)])
             .expect("");
        let mut sm = new_test_raft(1, vec![1, 2], 5, 1, store);
        sm.become_follower(2, 2);
        sm.raft_log.commit_to(commit);
        sm.handle_heartbeat(m);
        if sm.raft_log.committed != w_commit {
            panic!("#{}: committed = {}, want = {}",
                   i,
                   sm.raft_log.committed,
                   w_commit);
        }
        let m = sm.read_messages();
        if m.len() != 1 {
            panic!("#{}: msg count = {}, want 1", i, m.len());
        }
        if m[0].get_msg_type() != MessageType::MsgHeartbeatResponse {
            panic!("#{}: type = {:?}, want MsgHeartbeatResponse",
                   i,
                   m[0].get_msg_type());
        }
    }
}

// test_handle_heartbeat_resp ensures that we re-send log entries when we get a heartbeat response.
#[test]
fn test_handle_heartbeat_resp() {
    let store = new_storage();
    store.wl()
         .append(&[new_entry(1, 1, None), new_entry(2, 2, None), new_entry(3, 3, None)])
         .expect("");
    let mut sm = new_test_raft(1, vec![1, 2], 5, 1, store);
    sm.become_candidate();
    sm.become_leader();
    let last_index = sm.raft_log.last_index();
    sm.raft_log.commit_to(last_index);

    // A heartbeat response from a node that is behind; re-send MsgApp
    sm.step(new_message(2, 0, MessageType::MsgHeartbeatResponse, 0)).expect("");
    let mut msgs = sm.read_messages();
    assert_eq!(msgs.len(), 1);
    assert_eq!(msgs[0].get_msg_type(), MessageType::MsgAppend);

    // A second heartbeat response with no AppResp does not re-send because we are in the wait state.
    sm.step(new_message(2, 0, MessageType::MsgHeartbeatResponse, 0)).expect("");
    msgs = sm.read_messages();
    assert_eq!(msgs.len(), 0);

    // Send a heartbeat to reset the wait state; next heartbeat will re-send MsgApp.
    sm.bcast_heartbeat();
    sm.step(new_message(2, 0, MessageType::MsgHeartbeatResponse, 0)).expect("");
    msgs = sm.read_messages();
    assert_eq!(msgs.len(), 2);
    assert_eq!(msgs[0].get_msg_type(), MessageType::MsgHeartbeat);
    assert_eq!(msgs[1].get_msg_type(), MessageType::MsgAppend);

    // Once we have an MsgAppResp, heartbeats no longer send MsgApp.
    let mut m = new_message(2, 0, MessageType::MsgAppendResponse, 0);
    m.set_index(msgs[1].get_index() + msgs[1].get_entries().len() as u64);
    sm.step(m).expect("");
    // Consume the message sent in response to MsgAppResp
    sm.read_messages();

    sm.bcast_heartbeat(); // reset wait state
    sm.step(new_message(2, 0, MessageType::MsgHeartbeatResponse, 0)).expect("");
    msgs = sm.read_messages();
    assert_eq!(msgs.len(), 1);
    assert_eq!(msgs[0].get_msg_type(), MessageType::MsgHeartbeat);
}

// TestMsgAppRespWaitReset verifies the waitReset behavior of a leader
// MsgAppResp.
#[test]
fn test_msg_append_response_wait_reset() {
    let mut sm = new_test_raft(1, vec![1, 2, 3], 5, 1, new_storage());
    sm.become_candidate();
    sm.become_leader();

    // The new leader has just emitted a new Term 4 entry; consume those messages
    // from the outgoing queue.
    sm.bcast_append();
    sm.read_messages();

    // Node 2 acks the first entry, making it committed.
    let mut m = new_message(2, 0, MessageType::MsgAppendResponse, 0);
    m.set_index(1);
    sm.step(m).expect("");
    assert_eq!(sm.raft_log.committed, 1);
    // Also consume the MsgApp messages that update Commit on the followers.
    sm.read_messages();

    // A new command is now proposed on node 1.
    m = new_message(1, 0, MessageType::MsgPropose, 0);
    m.set_entries(RepeatedField::from_vec(vec![new_entry(0, 0, None)]));
    sm.step(m).expect("");

    // The command is broadcast to all nodes not in the wait state.
    // Node 2 left the wait state due to its MsgAppResp, but node 3 is still waiting.
    let mut msgs = sm.read_messages();
    assert_eq!(msgs.len(), 1);
    assert_eq!(msgs[0].get_msg_type(), MessageType::MsgAppend);
    assert_eq!(msgs[0].get_to(), 2);
    assert_eq!(msgs[0].get_entries().len(), 1);
    assert_eq!(msgs[0].get_entries()[0].get_index(), 2);

    // Now Node 3 acks the first entry. This releases the wait and entry 2 is sent.
    m = new_message(3, 0, MessageType::MsgAppendResponse, 0);
    m.set_index(1);
    sm.step(m).expect("");
    msgs = sm.read_messages();
    assert_eq!(msgs.len(), 1);
    assert_eq!(msgs[0].get_msg_type(), MessageType::MsgAppend);
    assert_eq!(msgs[0].get_to(), 3);
    assert_eq!(msgs[0].get_entries().len(), 1);
    assert_eq!(msgs[0].get_entries()[0].get_index(), 2);
}

#[test]
fn test_recv_msg_request_vote() {
    let mut tests = vec![
        (StateRole::Follower, 0, 0, INVALID_ID, true),
        (StateRole::Follower, 0, 1, INVALID_ID, true),
        (StateRole::Follower, 0, 2, INVALID_ID, true),
        (StateRole::Follower, 0, 3, INVALID_ID, false),
        
        (StateRole::Follower, 1, 0, INVALID_ID, true),
        (StateRole::Follower, 1, 1, INVALID_ID, true),
        (StateRole::Follower, 1, 2, INVALID_ID, true),
        (StateRole::Follower, 1, 3, INVALID_ID, false),
        
        (StateRole::Follower, 2, 0, INVALID_ID, true),
        (StateRole::Follower, 2, 1, INVALID_ID, true),
        (StateRole::Follower, 2, 2, INVALID_ID, false),
        (StateRole::Follower, 2, 3, INVALID_ID, false),
        
        (StateRole::Follower, 3, 0, INVALID_ID, true),
        (StateRole::Follower, 3, 1, INVALID_ID, true),
        (StateRole::Follower, 3, 2, INVALID_ID, false),
        (StateRole::Follower, 3, 3, INVALID_ID, false),
        
        (StateRole::Follower, 3, 2, 2, false),
        (StateRole::Follower, 3, 2, 1, true),
        
        (StateRole::Leader, 3, 3, 1, true),
        (StateRole::Candidate, 3, 3, 1, true),
    ];

    for (j, (state, i, term, vote_for, w_reject)) in tests.drain(..).enumerate() {
        let raft_log = new_raft_log(vec![new_entry(2, 1, None), new_entry(2, 2, None)], 3, 0);
        let mut sm = new_test_raft(1, vec![1], 10, 1, new_storage());
        sm.state = state;
        sm.vote = vote_for;
        sm.raft_log = raft_log;
        let mut m = new_message(2, 0, MessageType::MsgRequestVote, 0);
        m.set_index(i);
        m.set_log_term(term);
        sm.step(m).expect("");

        let msgs = sm.read_messages();
        if msgs.len() != 1 {
            panic!("#{}: msgs count = {}, want 1", j, msgs.len());
        }
        if msgs[0].get_reject() != w_reject {
            panic!("#{}: m.get_reject = {}, want {}",
                   j,
                   msgs[0].get_reject(),
                   w_reject);
        }
    }
}

#[test]
fn test_state_transition() {
    let mut tests = vec![
        (StateRole::Follower, StateRole::Follower, true, 1, INVALID_ID),
        (StateRole::Follower, StateRole::Candidate, true, 1, INVALID_ID),
        (StateRole::Follower, StateRole::Leader, false, 0, INVALID_ID),
        
        (StateRole::Candidate, StateRole::Follower, true, 0, INVALID_ID),
        (StateRole::Candidate, StateRole::Candidate, true, 1, INVALID_ID),
        (StateRole::Candidate, StateRole::Leader, true, 0, 1),
        
        (StateRole::Leader, StateRole::Follower, true, 1, INVALID_ID),
        (StateRole::Leader, StateRole::Candidate, false, 1, INVALID_ID),
        (StateRole::Leader, StateRole::Leader, true, 0, 1),
    ];
    for (i, (from, to, wallow, wterm, wlead)) in tests.drain(..).enumerate() {
        let mut sm: &mut Raft<MemStorage> = &mut new_test_raft(1, vec![1], 10, 1, new_storage());
        sm.state = from;

        let res = {
            let mut sm_wrapper = panic::AssertRecoverSafe::new(&mut sm);
            panic::recover(move || {
                match to {
                    StateRole::Follower => sm_wrapper.become_follower(wterm, wlead),
                    StateRole::Candidate => sm_wrapper.become_candidate(),
                    StateRole::Leader => sm_wrapper.become_leader(),
                }
            })
        };
        if res.is_ok() ^ wallow {
            panic!("#{}: allow = {}, want {}", i, res.is_ok(), wallow);
        }
        if res.is_err() {
            continue;
        }

        if sm.term != wterm {
            panic!("#{}: term = {}, want {}", i, sm.term, wterm);
        }
        if sm.lead != wlead {
            panic!("#{}: lead = {}, want {}", i, sm.lead, wlead);
        }
    }
}

#[test]
fn test_all_server_stepdown() {
    let mut tests = vec![
        (StateRole::Follower, StateRole::Follower, 3, 0),
        (StateRole::Candidate, StateRole::Follower, 3, 0),
        (StateRole::Leader, StateRole::Follower, 3, 1),
    ];

    let tmsg_types = vec![MessageType::MsgRequestVote, MessageType::MsgAppend];
    let tterm = 3u64;

    for (i, (state, wstate, wterm, windex)) in tests.drain(..).enumerate() {
        let mut sm = new_test_raft(1, vec![1, 2, 3], 10, 1, new_storage());
        match state {
            StateRole::Follower => sm.become_follower(1, INVALID_ID),
            StateRole::Candidate => sm.become_candidate(),
            StateRole::Leader => {
                sm.become_candidate();
                sm.become_leader();
            }
        }

        for (j, &msg_type) in tmsg_types.iter().enumerate() {
            let mut m = new_message(2, 0, msg_type, 0);
            m.set_term(tterm);
            m.set_log_term(tterm);
            sm.step(m).expect("");

            if sm.state != wstate {
                panic!("{}.{} state = {:?}, want {:?}", i, j, sm.state, wstate);
            }
            if sm.term != wterm {
                panic!("{}.{} term = {}, want {}", i, j, sm.term, wterm);
            }
            if sm.raft_log.last_index() != windex {
                panic!("{}.{} index = {}, want {}",
                       i,
                       j,
                       sm.raft_log.last_index(),
                       windex);
            }
            let entry_count = sm.raft_log.all_entries().len() as u64;
            if entry_count != windex {
                panic!("{}.{} ents count = {}, want {}", i, j, entry_count, windex);
            }
            let wlead = if msg_type == MessageType::MsgRequestVote {
                INVALID_ID
            } else {
                2
            };
            if sm.lead != wlead {
                panic!("{}, sm.lead = {}, want {}", i, sm.lead, INVALID_ID);
            }
        }
    }
}

#[test]
fn test_leader_stepdown_when_quorum_active() {
    let mut sm = new_test_raft(1, vec![1, 2, 3], 5, 1, new_storage());
    sm.check_quorum = true;
    sm.become_candidate();
    sm.become_leader();

    for _ in 0..(sm.get_election_timeout() + 1) {
        let mut m = new_message(2, 0, MessageType::MsgHeartbeatResponse, 0);
        m.set_term(sm.term);
        sm.step(m).expect("");
        sm.tick();
    }

    assert_eq!(sm.state, StateRole::Leader);
}

#[test]
fn test_leader_stepdown_when_quorum_lost() {
    let mut sm = new_test_raft(1, vec![1, 2, 3], 5, 1, new_storage());

    sm.check_quorum = true;

    sm.become_candidate();
    sm.become_leader();

    for _ in 0..(sm.get_election_timeout() + 1) {
        sm.tick();
    }

    assert_eq!(sm.state, StateRole::Follower);
}

#[test]
fn test_leader_append_response() {
    // initial progress: match = 0; next = 3
    let mut tests = vec![
        (3, true, 0, 3, 0, 0, 0), // stale resp; no replies
        (2, true, 0, 2, 1, 1, 0), // denied resp; leader does not commit; descrease next and send probing msg
        (2, false, 2, 4, 2, 2, 2), // accept resp; leader commits; broadcast with commit index
        (0, false, 0, 3, 0, 0, 0),
    ];

    for (i,
         (index, reject, wmatch, wnext, wmsg_num, windex, wcomitted)) in tests.drain(..)
                                                                              .enumerate() {
        // sm term is 1 after it becomes the leader.
        // thus the last log term must be 1 to be committed.
        let mut sm = new_test_raft(1, vec![1, 2, 3], 10, 1, new_storage());
        sm.raft_log = new_raft_log(vec![new_entry(0, 1, None), new_entry(1, 2, None)], 3, 0);
        sm.become_candidate();
        sm.become_leader();
        sm.read_messages();
        let mut m = new_message(2, 0, MessageType::MsgAppendResponse, 0);
        m.set_index(index);
        m.set_term(sm.term);
        m.set_reject(reject);
        m.set_reject_hint(index);
        sm.step(m).expect("");

        if sm.prs[&2].matched != wmatch {
            panic!("#{}: match = {}, want {}", i, sm.prs[&2].matched, wmatch);
        }
        if sm.prs[&2].next_idx != wnext {
            panic!("#{}: next = {}, want {}", i, sm.prs[&2].next_idx, wnext);
        }

        let mut msgs = sm.read_messages();
        if msgs.len() != wmsg_num {
            panic!("#{} msg_num = {}, want {}", i, msgs.len(), wmsg_num);
        }
        for (j, msg) in msgs.drain(..).enumerate() {
            if msg.get_index() != windex {
                panic!("#{}.{} index = {}, want {}", i, j, msg.get_index(), windex);
            }
            if msg.get_commit() != wcomitted {
                panic!("#{}.{} commit = {}, want {}",
                       i,
                       j,
                       msg.get_commit(),
                       wcomitted);
            }
        }
    }
}

// When the leader receives a heartbeat tick, it should
// send a MsgApp with m.Index = 0, m.LogTerm=0 and empty entries.
#[test]
fn test_bcast_beat() {
    let offset = 1000u64;
    // make a state machine with log.offset = 1000
    let s = new_snapshot(offset, 1, vec![1, 2, 3]);
    let store = new_storage();
    store.wl().apply_snapshot(s).expect("");
    let mut sm = new_test_raft(1, vec![], 10, 1, store);
    sm.term = 1;

    sm.become_candidate();
    sm.become_leader();
    for i in 0..10 {
        sm.append_entry(&mut vec![new_entry(0, i as u64 + 1, None)]);
    }
    // slow follower
    let mut_pr = |sm: &mut Interface, n, matched, next_idx| {
        let m = sm.prs.get_mut(&n).unwrap();
        m.matched = matched;
        m.next_idx = next_idx;
    };
    // slow follower
    mut_pr(&mut sm, 2, 5, 6);
    // normal follower
    let last_index = sm.raft_log.last_index();
    mut_pr(&mut sm, 3, last_index, last_index + 1);

    sm.step(new_message(0, 0, MessageType::MsgBeat, 0)).expect("");
    let mut msgs = sm.read_messages();
    assert_eq!(msgs.len(), 2);
    let mut want_commit_map = HashMap::new();
    want_commit_map.insert(2, cmp::min(sm.raft_log.committed, sm.prs[&2].matched));
    want_commit_map.insert(3, cmp::min(sm.raft_log.committed, sm.prs[&3].matched));
    for (i, m) in msgs.drain(..).enumerate() {
        if m.get_msg_type() != MessageType::MsgHeartbeat {
            panic!("#{}: type = {:?}, want = {:?}",
                   i,
                   m.get_msg_type(),
                   MessageType::MsgHeartbeat);
        }
        if m.get_index() != 0 {
            panic!("#{}: prev_index = {}, want {}", i, m.get_index(), 0);
        }
        if m.get_log_term() != 0 {
            panic!("#{}: prev_term = {}, want {}", i, m.get_log_term(), 0);
        }
        if want_commit_map[&m.get_to()] == 0 {
            panic!("#{}: unexpected to {}", i, m.get_to())
        } else {
            if m.get_commit() != want_commit_map[&m.get_to()] {
                panic!("#{}: commit = {}, want {}",
                       i,
                       m.get_commit(),
                       want_commit_map[&m.get_to()]);
            }
            want_commit_map.remove(&m.get_to());
        }
        if m.get_entries().len() != 0 {
            panic!("#{}: entries count = {}, want 0", i, m.get_entries().len());
        }
    }
}

// tests the output of the statemachine when receiving MsgBeat
#[test]
fn test_recv_msg_beat() {
    let mut tests = vec![
        (StateRole::Leader, 2),
        // candidate and follower should ignore MsgBeat
        (StateRole::Candidate, 0),
        (StateRole::Follower, 0),
    ];

    for (i, (state, w_msg)) in tests.drain(..).enumerate() {
        let mut sm = new_test_raft(1, vec![1, 2, 3], 10, 1, new_storage());
        sm.raft_log = new_raft_log(vec![new_entry(0, 1, None), new_entry(1, 2, None)], 0, 0);
        sm.term = 1;
        sm.state = state;
        sm.step(new_message(1, 1, MessageType::MsgBeat, 0)).expect("");

        let msgs = sm.read_messages();
        if msgs.len() != w_msg {
            panic!("#{}: msg count = {}, want {}", i, msgs.len(), w_msg);
        }
        for m in msgs {
            if m.get_msg_type() != MessageType::MsgHeartbeat {
                panic!("#{}: msg.type = {:?}, want {:?}",
                       i,
                       m.get_msg_type(),
                       MessageType::MsgHeartbeat);
            }
        }
    }
}

#[test]
fn test_leader_increase_next() {
    let previous_ents = vec![new_entry(1, 1, None), new_entry(1, 2, None), new_entry(1, 3, None)];
    let mut tests = vec![
        // state replicate; optimistically increase next
        // previous entries + noop entry + propose + 1
        (ProgressState::Replicate, 2, previous_ents.len() as u64 + 1 + 1 + 1),
        // state probe, not optimistically increase next
        (ProgressState::Probe, 2, 2),
    ];
    for (i, (state, next_idx, wnext)) in tests.drain(..).enumerate() {
        let mut sm = new_test_raft(1, vec![1, 2], 10, 1, new_storage());
        sm.raft_log.append(&previous_ents);
        sm.become_candidate();
        sm.become_leader();
        sm.prs.get_mut(&2).unwrap().state = state;
        sm.prs.get_mut(&2).unwrap().next_idx = next_idx;
        sm.step(new_message(1, 1, MessageType::MsgPropose, 1)).expect("");

        if sm.prs[&2].next_idx != wnext {
            panic!("#{}: next = {}, want {}", i, sm.prs[&2].next_idx, wnext);
        }
    }
}

#[test]
fn test_send_append_for_progress_probe() {
    let mut r = new_test_raft(1, vec![1, 2], 10, 1, new_storage());
    r.become_candidate();
    r.become_leader();
    r.read_messages();
    r.prs.get_mut(&2).unwrap().become_probe();

    // each round is a heartbeat
    for _ in 0..3 {
        // we expect that raft will only send out one msgAPP per heartbeat timeout
        r.append_entry(&mut vec![new_entry(0, 0, SOME_DATA)]);
        r.send_append(2);
        let mut msg = r.read_messages();
        assert_eq!(msg.len(), 1);
        assert_eq!(msg[0].get_index(), 0);

        assert!(r.prs[&2].paused);
        for _ in 0..10 {
            r.append_entry(&mut vec![new_entry(0, 0, SOME_DATA)]);
            r.send_append(2);
            assert_eq!(r.read_messages().len(), 0);
        }

        // do a heartbeat
        for _ in 0..r.get_heartbeat_timeout() {
            r.step(new_message(1, 1, MessageType::MsgBeat, 0)).expect("");
        }
        // consume the heartbeat
        msg = r.read_messages();
        assert_eq!(msg.len(), 1);
        assert_eq!(msg[0].get_msg_type(), MessageType::MsgHeartbeat);
    }
}

#[test]
fn test_send_append_for_progress_replicate() {
    let mut r = new_test_raft(1, vec![1, 2], 10, 1, new_storage());
    r.become_candidate();
    r.become_leader();
    r.read_messages();
    r.prs.get_mut(&2).unwrap().become_replicate();

    for _ in 0..10 {
        r.append_entry(&mut vec![new_entry(0, 0, SOME_DATA)]);
        r.send_append(2);
        assert_eq!(r.read_messages().len(), 1);
    }
}

#[test]
fn test_send_append_for_progress_snapshot() {
    let mut r = new_test_raft(1, vec![1, 2], 10, 1, new_storage());
    r.become_candidate();
    r.become_leader();
    r.read_messages();
    r.prs.get_mut(&2).unwrap().become_snapshot(10);

    for _ in 0..10 {
        r.append_entry(&mut vec![new_entry(0, 0, SOME_DATA)]);
        r.send_append(2);
        assert_eq!(r.read_messages().len(), 0);
    }
}

#[test]
fn test_recv_msg_unreachable() {
    let previous_ents = vec![new_entry(1, 1, None), new_entry(1, 2, None), new_entry(1, 3, None)];
    let s = new_storage();
    s.wl().append(&previous_ents).expect("");
    let mut r = new_test_raft(1, vec![1, 2], 10, 1, s);
    r.become_candidate();
    r.become_leader();
    r.read_messages();
    // set node 2 to state replicate
    r.prs.get_mut(&2).unwrap().matched = 3;
    r.prs.get_mut(&2).unwrap().become_replicate();
    r.prs.get_mut(&2).unwrap().optimistic_update(5);

    r.step(new_message(2, 1, MessageType::MsgUnreachable, 0)).expect("");

    assert_eq!(r.prs[&2].state, ProgressState::Probe);
    assert_eq!(r.prs[&2].matched + 1, r.prs[&2].next_idx);
}

#[test]
fn test_restore() {
    // magic number
    let s = new_snapshot(11, 11, vec![1, 2, 3]);

    let mut sm = new_test_raft(1, vec![1, 2], 10, 1, new_storage());
    assert!(sm.restore(s.clone()));
    assert_eq!(sm.raft_log.last_index(), s.get_metadata().get_index());
    assert_eq!(sm.raft_log.term(s.get_metadata().get_index()).unwrap(),
               s.get_metadata().get_term());
    assert_eq!(sm.nodes(), s.get_metadata().get_conf_state().get_nodes());
    assert!(!sm.restore(s));
}

#[test]
fn test_restore_ignore_snapshot() {
    let previous_ents = vec![new_entry(1, 1, None), new_entry(1, 2, None), new_entry(1, 3, None)];
    let commit = 1u64;
    let mut sm = new_test_raft(1, vec![1, 2], 10, 1, new_storage());
    sm.raft_log.append(&previous_ents);
    sm.raft_log.commit_to(commit);

    let mut s = new_snapshot(commit, 1, vec![1, 2]);

    // ingore snapshot
    assert!(!sm.restore(s.clone()));
    assert_eq!(sm.raft_log.committed, commit);

    // ignore snapshot and fast forward commit
    s.mut_metadata().set_index(commit + 1);
    assert!(!sm.restore(s));
    assert_eq!(sm.raft_log.committed, commit + 1);
}

#[test]
fn test_provide_snap() {
    // restore the state machine from a snapshot so it has a compacted log and a snapshot
    let s = new_snapshot(11, 11, vec![1, 2]); // magic number

    let mut sm = new_test_raft(1, vec![1], 10, 1, new_storage());
    sm.restore(s);

    sm.become_candidate();
    sm.become_leader();

    // force set the next of node 2, so that node 2 needs a snapshot
    sm.prs.get_mut(&2).unwrap().next_idx = sm.raft_log.first_index();
    let mut m = new_message(2, 1, MessageType::MsgAppendResponse, 0);
    m.set_index(sm.prs[&2].next_idx - 1);
    m.set_reject(true);
    sm.step(m).expect("");

    let msgs = sm.read_messages();
    assert_eq!(msgs.len(), 1);
    assert_eq!(msgs[0].get_msg_type(), MessageType::MsgSnapshot);
}

#[test]
fn test_ignore_providing_snapshot() {
    // restore the state machine from a snapshot so it has a compacted log and a snapshot
    let s = new_snapshot(11, 11, vec![1, 2]); // magic number
    let mut sm = new_test_raft(1, vec![1], 10, 1, new_storage());
    sm.restore(s);

    sm.become_candidate();
    sm.become_leader();

    // force set the next of node 2, so that node 2 needs a snapshot
    // change node 2 to be inactive, expect node 1 ignore sending snapshot to 2
    sm.prs.get_mut(&2).unwrap().next_idx = sm.raft_log.first_index() - 1;
    sm.prs.get_mut(&2).unwrap().recent_active = false;

    sm.step(new_message(1, 1, MessageType::MsgPropose, 1)).expect("");

    assert_eq!(sm.read_messages().len(), 0);
}

#[test]
fn test_restore_from_snap_msg() {
    let s = new_snapshot(11, 11, vec![1, 2]); // magic number
    let mut sm = new_test_raft(2, vec![1, 2], 10, 1, new_storage());
    let mut m = new_message(1, 0, MessageType::MsgSnapshot, 0);
    m.set_term(2);
    m.set_snapshot(s);

    sm.step(m).expect("");

    // TODO: port the remaining if upstream completed this test.
}

#[test]
fn test_slow_node_restore() {
    let mut nt = Network::new(vec![None, None, None]);
    nt.send(vec![new_message(1, 1, MessageType::MsgHup, 0)]);
    
    nt.isolate(3);
    for _ in 0..100 {
        nt.send(vec![new_message(1, 1, MessageType::MsgPropose, 1)]);
    }
    next_ents(&mut nt.peers.get_mut(&1).unwrap(), &nt.storage[&1]);
    let mut cs = ConfState::new();
    cs.set_nodes(nt.peers[&1].nodes());
    nt.storage[&1].wl().create_snapshot(nt.peers[&1].raft_log.applied, Some(cs), vec![]).expect("");
    nt.storage[&1].wl().compact(nt.peers[&1].raft_log.applied).expect("");
    
    nt.recover();
    // send heartbeats so that the leader can learn everyone is active.
	// node 3 will only be considered as active when node 1 receives a reply from it.
	loop {
        nt.send(vec![new_message(1, 1, MessageType::MsgBeat, 0)]);
        if nt.peers[&1].prs[&3].recent_active {
            break;
        }
    }
    
    // trigger a snapshot
    nt.send(vec![new_message(1, 1, MessageType::MsgPropose, 1)]);
    
    // trigger a commit
    nt.send(vec![new_message(1, 1, MessageType::MsgPropose, 1)]);
    assert_eq!(nt.peers[&3].raft_log.committed, nt.peers[&1].raft_log.committed);
}

// TestStepConfig tests that when raft step msgProp in EntryConfChange type,
// it appends the entry to log and sets pendingConf to be true.
#[test]
fn test_step_config() {
    // a raft that cannot make progress
    let mut r = new_test_raft(1, vec![1, 2], 10, 1, new_storage());
    r.become_candidate();
    r.become_leader();
    let index = r.raft_log.last_index();
    let mut m = new_message(1, 1, MessageType::MsgPropose, 0);
    let mut e = Entry::new();
    e.set_entry_type(EntryType::EntryConfChange);
    m.mut_entries().push(e);
    r.step(m).expect("");
    assert_eq!(r.raft_log.last_index(), index + 1);
    assert!(r.pending_conf);
}

// TestStepIgnoreConfig tests that if raft step the second msgProp in
// EntryConfChange type when the first one is uncommitted, the node will set
// the proposal to noop and keep its original state.
#[test]
fn test_step_ignore_config() {
    // a raft that cannot make progress
    let mut r = new_test_raft(1, vec![1, 2], 10, 1, new_storage());
    r.become_candidate();
    r.become_leader();
    let mut m = new_message(1, 1, MessageType::MsgPropose, 0);
    let mut e = Entry::new();
    e.set_entry_type(EntryType::EntryConfChange);
    m.mut_entries().push(e);
    r.step(m.clone()).expect("");
    let index = r.raft_log.last_index();
    let pending_conf = r.pending_conf;
    r.step(m.clone()).expect("");
    let mut we = new_entry(1, 3, None);
    we.set_entry_type(EntryType::EntryNormal);
    let wents = vec![we];
    let ents = r.raft_log.entries(index + 1, NO_LIMIT).expect("");
    assert_eq!(ents, wents);
    assert_eq!(r.pending_conf, pending_conf);
}

// TestRecoverPendingConfig tests that new leader recovers its pendingConf flag
// based on uncommitted entries.
#[test]
fn test_recover_pending_config() {
    let mut tests = vec![
        (EntryType::EntryNormal, false),
        (EntryType::EntryConfChange, true),
    ];
    for (i, (ent_type, wpending)) in tests.drain(..).enumerate() {
        let mut r = new_test_raft(1, vec![1, 2], 10, 1, new_storage());
        let mut e = Entry::new();
        e.set_entry_type(ent_type);
        r.append_entry(&mut vec![e]);
        r.become_candidate();
        r.become_leader();
        if r.pending_conf != wpending {
            panic!("#{}: pending_conf = {}, want {}", i, r.pending_conf, wpending);
        }
    }
}

// TestRecoverDoublePendingConfig tests that new leader will panic if
// there exist two uncommitted config entries.
#[test]
#[should_panic]
fn test_recover_double_pending_config() {
    let mut r = new_test_raft(1, vec![1, 2], 10, 1, new_storage());
    let mut e = Entry::new();
    e.set_entry_type(EntryType::EntryConfChange);
    r.append_entry(&mut vec![e.clone()]);
    r.append_entry(&mut vec![e]);
    r.become_candidate();
    r.become_leader();
}
// TestAddNode tests that addNode could update pendingConf and nodes correctly.
#[test]
fn test_add_node() {
    let mut r = new_test_raft(1, vec![1], 10, 1, new_storage());
    r.pending_conf = true;
    r.add_node(2);
    assert!(!r.pending_conf);
    assert_eq!(r.nodes(), vec![1, 2]);
}

// TestRemoveNode tests that removeNode could update pendingConf, nodes and
// and removed list correctly.
#[test]
fn test_remove_node() {
    let mut r = new_test_raft(1, vec![1, 2], 10, 1, new_storage());
    r.pending_conf = true;
    r.remove_node(2);
    assert!(!r.pending_conf);
    assert_eq!(r.nodes(), vec![1]);
}

#[test]
fn test_promotable() {
    let id = 1u64;
    let mut tests = vec![
        (vec![1], true),
        (vec![1, 2, 3], true),
        (vec![], false),
        (vec![2, 3], false),
    ];
    for (i, (peers, wp)) in tests.drain(..).enumerate() {
        let r = new_test_raft(id, peers, 5, 1, new_storage());
        if r.promotable() != wp {
            panic!("#{}: promotable = {}, want {}", i, r.promotable(), wp);
        }
    }
}

#[test]
fn test_raft_nodes() {
    let mut tests = vec![
        (vec![1, 2, 3], vec![1, 2, 3]),
        (vec![3, 2, 1], vec![1, 2, 3]),
    ];
    for (i, (ids, wids)) in tests.drain(..).enumerate() {
        let r = new_test_raft(1, ids, 10, 1, new_storage());
        if r.nodes() != wids {
            panic!("#{}: nodes = {:?}, want {:?}", i, r.nodes(), wids);
        }
    }
}

#[test]
fn test_compaign_while_leader() {
    let mut r = new_test_raft(1, vec![1], 5, 1, new_storage());
    assert_eq!(r.state, StateRole::Follower);
    // We don't call campaign() directly because it comes after the check
	// for our current state.
	r.step(new_message(1, 1, MessageType::MsgHup, 0)).expect("");
    assert_eq!(r.state, StateRole::Leader);
    let term = r.term;
    r.step(new_message(1, 1, MessageType::MsgHup, 0)).expect("");
    assert_eq!(r.state, StateRole::Leader);
    assert_eq!(r.term, term);
}

// TestCommitAfterRemoveNode verifies that pending commands can become
// committed when a config change reduces the quorum requirements.
#[test]
fn test_commit_after_remove_node() {
    // Create a cluster with two nodes.
    let s = new_storage();
    let mut r = new_test_raft(1, vec![1, 2], 5, 1, s.clone());
    r.become_candidate();
    r.become_leader();
    
    // Begin to remove the second node.
    let mut m = new_message(0, 0, MessageType::MsgPropose, 0);
    let mut e = Entry::new();
    e.set_entry_type(EntryType::EntryConfChange);
    let mut cc = ConfChange::new();
    cc.set_change_type(ConfChangeType::ConfChangeRemoveNode);
    cc.set_node_id(2);
    e.set_data(protobuf::Message::write_to_bytes(&cc).unwrap());
    m.mut_entries().push(e);
    r.step(m).expect("");
    // Stabilize the log and make sure nothing is committed yet.
	assert_eq!(next_ents(&mut r, &s).len(), 0);
    let cc_index = r.raft_log.last_index();
    
    // While the config change is pending, make another proposal.
    let mut m = new_message(0, 0, MessageType::MsgPropose, 0);
    let mut e = new_entry(0, 0, Some("hello"));
    e.set_entry_type(EntryType::EntryNormal);
    m.mut_entries().push(e);
    r.step(m).expect("");
    
    // Node 2 acknowledges the config change, committing it.
    let mut m = new_message(2, 0, MessageType::MsgAppendResponse, 0);
    m.set_index(cc_index);
	r.step(m).expect("");
    let ents = next_ents(&mut r, &s);
    assert_eq!(ents.len(), 2);
    assert_eq!(ents[0].get_entry_type(), EntryType::EntryNormal);
    assert!(!ents[0].has_data());
    assert_eq!(ents[1].get_entry_type(), EntryType::EntryConfChange);
    
    // Apply the config change. This reduces quorum requirements so the
	// pending command can now commit.
	r.remove_node(2);
    let ents = next_ents(&mut r, &s);
    assert_eq!(ents.len(), 1);
    assert_eq!(ents[0].get_entry_type(), EntryType::EntryNormal);
    assert_eq!(ents[0].get_data(), "hello".as_bytes());
}<|MERGE_RESOLUTION|>--- conflicted
+++ resolved
@@ -7,13 +7,8 @@
 use std::ops::DerefMut;
 use std::panic;
 use std::cmp;
-<<<<<<< HEAD
-use std::rc::Rc;
-use std::cell::RefCell;
-use tikv::proto::raftpb::{Entry, Message, MessageType, HardState, Snapshot, ConfState, EntryType, ConfChange, ConfChangeType};
-=======
-use tikv::proto::raftpb::{Entry, Message, MessageType, HardState, Snapshot};
->>>>>>> e3b520a9
+use tikv::proto::raftpb::{Entry, Message, MessageType, HardState, Snapshot, ConfState, EntryType,
+                          ConfChange, ConfChangeType};
 use rand;
 
 fn ltoa(raft_log: &RaftLog<MemStorage>) -> String {
@@ -1667,7 +1662,7 @@
 fn test_slow_node_restore() {
     let mut nt = Network::new(vec![None, None, None]);
     nt.send(vec![new_message(1, 1, MessageType::MsgHup, 0)]);
-    
+
     nt.isolate(3);
     for _ in 0..100 {
         nt.send(vec![new_message(1, 1, MessageType::MsgPropose, 1)]);
@@ -1675,25 +1670,29 @@
     next_ents(&mut nt.peers.get_mut(&1).unwrap(), &nt.storage[&1]);
     let mut cs = ConfState::new();
     cs.set_nodes(nt.peers[&1].nodes());
-    nt.storage[&1].wl().create_snapshot(nt.peers[&1].raft_log.applied, Some(cs), vec![]).expect("");
+    nt.storage[&1]
+        .wl()
+        .create_snapshot(nt.peers[&1].raft_log.applied, Some(cs), vec![])
+        .expect("");
     nt.storage[&1].wl().compact(nt.peers[&1].raft_log.applied).expect("");
-    
+
     nt.recover();
     // send heartbeats so that the leader can learn everyone is active.
-	// node 3 will only be considered as active when node 1 receives a reply from it.
-	loop {
+    // node 3 will only be considered as active when node 1 receives a reply from it.
+    loop {
         nt.send(vec![new_message(1, 1, MessageType::MsgBeat, 0)]);
         if nt.peers[&1].prs[&3].recent_active {
             break;
         }
     }
-    
+
     // trigger a snapshot
     nt.send(vec![new_message(1, 1, MessageType::MsgPropose, 1)]);
-    
+
     // trigger a commit
     nt.send(vec![new_message(1, 1, MessageType::MsgPropose, 1)]);
-    assert_eq!(nt.peers[&3].raft_log.committed, nt.peers[&1].raft_log.committed);
+    assert_eq!(nt.peers[&3].raft_log.committed,
+               nt.peers[&1].raft_log.committed);
 }
 
 // TestStepConfig tests that when raft step msgProp in EntryConfChange type,
@@ -1755,7 +1754,10 @@
         r.become_candidate();
         r.become_leader();
         if r.pending_conf != wpending {
-            panic!("#{}: pending_conf = {}, want {}", i, r.pending_conf, wpending);
+            panic!("#{}: pending_conf = {}, want {}",
+                   i,
+                   r.pending_conf,
+                   wpending);
         }
     }
 }
@@ -1830,8 +1832,8 @@
     let mut r = new_test_raft(1, vec![1], 5, 1, new_storage());
     assert_eq!(r.state, StateRole::Follower);
     // We don't call campaign() directly because it comes after the check
-	// for our current state.
-	r.step(new_message(1, 1, MessageType::MsgHup, 0)).expect("");
+    // for our current state.
+    r.step(new_message(1, 1, MessageType::MsgHup, 0)).expect("");
     assert_eq!(r.state, StateRole::Leader);
     let term = r.term;
     r.step(new_message(1, 1, MessageType::MsgHup, 0)).expect("");
@@ -1848,7 +1850,7 @@
     let mut r = new_test_raft(1, vec![1, 2], 5, 1, s.clone());
     r.become_candidate();
     r.become_leader();
-    
+
     // Begin to remove the second node.
     let mut m = new_message(0, 0, MessageType::MsgPropose, 0);
     let mut e = Entry::new();
@@ -1860,29 +1862,29 @@
     m.mut_entries().push(e);
     r.step(m).expect("");
     // Stabilize the log and make sure nothing is committed yet.
-	assert_eq!(next_ents(&mut r, &s).len(), 0);
+    assert_eq!(next_ents(&mut r, &s).len(), 0);
     let cc_index = r.raft_log.last_index();
-    
+
     // While the config change is pending, make another proposal.
     let mut m = new_message(0, 0, MessageType::MsgPropose, 0);
     let mut e = new_entry(0, 0, Some("hello"));
     e.set_entry_type(EntryType::EntryNormal);
     m.mut_entries().push(e);
     r.step(m).expect("");
-    
+
     // Node 2 acknowledges the config change, committing it.
     let mut m = new_message(2, 0, MessageType::MsgAppendResponse, 0);
     m.set_index(cc_index);
-	r.step(m).expect("");
+    r.step(m).expect("");
     let ents = next_ents(&mut r, &s);
     assert_eq!(ents.len(), 2);
     assert_eq!(ents[0].get_entry_type(), EntryType::EntryNormal);
     assert!(!ents[0].has_data());
     assert_eq!(ents[1].get_entry_type(), EntryType::EntryConfChange);
-    
+
     // Apply the config change. This reduces quorum requirements so the
-	// pending command can now commit.
-	r.remove_node(2);
+    // pending command can now commit.
+    r.remove_node(2);
     let ents = next_ents(&mut r, &s);
     assert_eq!(ents.len(), 1);
     assert_eq!(ents[0].get_entry_type(), EntryType::EntryNormal);
